// Copyright (c) Microsoft Corporation.
// Licensed under the MIT License.

import {
  ILanguageService,
  getLanguageService,
  getLibrarySourceContent,
  loadWasmModule,
  log,
  qsharpGithubUriScheme,
  qsharpLibraryUriScheme,
} from "qsharp-lang";
import * as vscode from "vscode";
import { initAzureWorkspaces } from "./azure/commands.js";
import { createCodeActionsProvider } from "./codeActions.js";
import { createCodeLensProvider } from "./codeLens.js";
import {
  isQsharpDocument,
  isQsharpNotebookCell,
  qsharpLanguageId,
} from "./common.js";
import { createCompletionItemProvider } from "./completion";
import { getTarget } from "./config";
import { initProjectCreator } from "./createProject.js";
import { activateDebugger } from "./debugger/activate";
import { createDefinitionProvider } from "./definition";
import { startCheckingQSharp } from "./diagnostics";
import { createFormattingProvider } from "./format.js";
import { createHoverProvider } from "./hover";
import {
  Logging,
  initLogForwarder,
  initOutputWindowLogger,
} from "./logging.js";
import { initFileSystem } from "./memfs.js";
import {
  registerCreateNotebookCommand,
  registerQSharpNotebookCellUpdateHandlers,
  registerQSharpNotebookHandlers,
} from "./notebook.js";
import {
  fetchGithubRaw,
  findManifestDirectory,
  getGithubSourceContent,
  listDirectory,
  readFile,
  resolvePath,
  setGithubEndpoint,
} from "./projectSystem.js";
import { initCodegen } from "./qirGeneration.js";
import { createReferenceProvider } from "./references.js";
import { createRenameProvider } from "./rename.js";
import { createSignatureHelpProvider } from "./signature.js";
import { activateTargetProfileStatusBarItem } from "./statusbar.js";
import {
  EventType,
  QsharpDocumentType,
  initTelemetry,
  sendTelemetryEvent,
} from "./telemetry.js";
import { registerWebViewCommands } from "./webviewPanel.js";
<<<<<<< HEAD
import { initProjectCreator } from "./createProject.js";
import { activateChatParticipant } from "./chatParticipant.js";
=======
>>>>>>> 1deae144

export async function activate(
  context: vscode.ExtensionContext,
): Promise<ExtensionApi> {
  const api: ExtensionApi = { setGithubEndpoint };

  if (context.extensionMode === vscode.ExtensionMode.Test) {
    // Don't log to the output window in tests, forward to a listener instead
    api.logging = initLogForwarder();
  } else {
    // Direct logging to the output window
    initOutputWindowLogger();
  }

  log.info("Q# extension activating.");
  initTelemetry(context);

  checkForOldQdk();

  context.subscriptions.push(
    vscode.workspace.registerTextDocumentContentProvider(
      qsharpLibraryUriScheme,
      new QsTextDocumentContentProvider(),
    ),
  );

  context.subscriptions.push(
    vscode.workspace.registerTextDocumentContentProvider(
      qsharpGithubUriScheme,
      {
        provideTextDocumentContent(uri) {
          return getGithubSourceContent(uri);
        },
      },
    ),
  );

  context.subscriptions.push(...activateTargetProfileStatusBarItem());

  context.subscriptions.push(
    ...(await activateLanguageService(context.extensionUri)),
  );

  context.subscriptions.push(...registerQSharpNotebookHandlers());

  initAzureWorkspaces(context);
  initCodegen(context);
  activateDebugger(context);
  registerCreateNotebookCommand(context);
  registerWebViewCommands(context);
  initFileSystem(context);
  initProjectCreator(context);
  activateChatParticipant(context);

  log.info("Q# extension activated.");

  return api;
}

export interface ExtensionApi {
  // Only available in test mode. Allows listening to extension log events.
  logging?: Logging;
  setGithubEndpoint: (endpoint: string) => void;
}

function registerDocumentUpdateHandlers(languageService: ILanguageService) {
  vscode.workspace.textDocuments.forEach((document) => {
    updateIfQsharpDocument(document);
  });

  // we manually send an OpenDocument telemetry event if this is a Q# document, because the
  // below subscriptions won't fire for documents that are already open when the extension is activated
  vscode.workspace.textDocuments.forEach((document) => {
    if (isQsharpDocument(document)) {
      const documentType = isQsharpNotebookCell(document)
        ? QsharpDocumentType.JupyterCell
        : QsharpDocumentType.Qsharp;
      sendTelemetryEvent(
        EventType.OpenedDocument,
        { documentType },
        { linesOfCode: document.lineCount },
      );
    }
  });

  const subscriptions = [];
  subscriptions.push(
    vscode.workspace.onDidOpenTextDocument((document) => {
      const documentType = isQsharpNotebookCell(document)
        ? QsharpDocumentType.JupyterCell
        : isQsharpDocument(document)
          ? QsharpDocumentType.Qsharp
          : QsharpDocumentType.Other;
      if (documentType !== QsharpDocumentType.Other) {
        sendTelemetryEvent(
          EventType.OpenedDocument,
          { documentType },
          { linesOfCode: document.lineCount },
        );
      }
      updateIfQsharpDocument(document);
    }),
  );

  subscriptions.push(
    vscode.workspace.onDidChangeTextDocument((evt) => {
      updateIfQsharpDocument(evt.document);
    }),
  );

  subscriptions.push(
    vscode.workspace.onDidCloseTextDocument((document) => {
      if (isQsharpDocument(document) && !isQsharpNotebookCell(document)) {
        languageService.closeDocument(document.uri.toString());
      }
    }),
  );

  // Watch manifest changes and update each document in the same project as the manifest.
  subscriptions.push(
    vscode.workspace.onDidSaveTextDocument((manifest) => {
      updateProjectDocuments(manifest.uri);
    }),
  );

  // Trigger an update on all .qs child documents when their manifest is deleted,
  // so that they can get reparented to single-file-projects.
  subscriptions.push(
    vscode.workspace.onDidDeleteFiles((event) => {
      event.files.forEach((uri) => {
        updateProjectDocuments(uri);
      });
    }),
  );

  // Checks if the URI belongs to a qsharp manifest, and updates all
  // open documents in the same project as the manifest.
  function updateProjectDocuments(manifest: vscode.Uri) {
    if (manifest.scheme === "file" && manifest.fsPath.endsWith("qsharp.json")) {
      const project_folder = manifest.fsPath.slice(
        0,
        manifest.fsPath.length - "qsharp.json".length,
      );
      vscode.workspace.textDocuments.forEach((document) => {
        if (
          !document.isClosed &&
          // Check that the document is on the same project as the manifest.
          document.fileName.startsWith(project_folder)
        ) {
          updateIfQsharpDocument(document);
        }
      });
    }
  }

  function updateIfQsharpDocument(document: vscode.TextDocument) {
    if (isQsharpDocument(document) && !isQsharpNotebookCell(document)) {
      // Regular (not notebook) Q# document.
      languageService.updateDocument(
        document.uri.toString(),
        document.version,
        document.getText(),
      );
    }
  }

  return subscriptions;
}

async function activateLanguageService(extensionUri: vscode.Uri) {
  const subscriptions: vscode.Disposable[] = [];

  const languageService = await loadLanguageService(extensionUri);

  // diagnostics
  subscriptions.push(...startCheckingQSharp(languageService));

  // synchronize document contents
  subscriptions.push(...registerDocumentUpdateHandlers(languageService));

  // synchronize notebook cell contents
  subscriptions.push(
    ...registerQSharpNotebookCellUpdateHandlers(languageService),
  );

  // synchronize configuration
  subscriptions.push(registerConfigurationChangeHandlers(languageService));

  // format document
  subscriptions.push(
    vscode.languages.registerDocumentFormattingEditProvider(
      qsharpLanguageId,
      createFormattingProvider(languageService),
    ),
  );

  // format range
  subscriptions.push(
    vscode.languages.registerDocumentRangeFormattingEditProvider(
      qsharpLanguageId,
      createFormattingProvider(languageService),
    ),
  );

  // completions
  subscriptions.push(
    vscode.languages.registerCompletionItemProvider(
      qsharpLanguageId,
      createCompletionItemProvider(languageService),
      "@", // for attribute completion
    ),
  );

  // hover
  subscriptions.push(
    vscode.languages.registerHoverProvider(
      qsharpLanguageId,
      createHoverProvider(languageService),
    ),
  );

  // go to def
  subscriptions.push(
    vscode.languages.registerDefinitionProvider(
      qsharpLanguageId,
      createDefinitionProvider(languageService),
    ),
  );

  // find references
  subscriptions.push(
    vscode.languages.registerReferenceProvider(
      qsharpLanguageId,
      createReferenceProvider(languageService),
    ),
  );

  // signature help
  subscriptions.push(
    vscode.languages.registerSignatureHelpProvider(
      qsharpLanguageId,
      createSignatureHelpProvider(languageService),
      "(",
      ",",
    ),
  );

  // rename symbol
  subscriptions.push(
    vscode.languages.registerRenameProvider(
      qsharpLanguageId,
      createRenameProvider(languageService),
    ),
  );

  // code lens
  subscriptions.push(
    vscode.languages.registerCodeLensProvider(
      qsharpLanguageId,
      createCodeLensProvider(languageService),
    ),
  );

  subscriptions.push(
    vscode.languages.registerCodeActionsProvider(
      qsharpLanguageId,
      createCodeActionsProvider(languageService),
    ),
  );

  // add the language service dispose handler as well
  subscriptions.push(languageService);

  return subscriptions;
}

async function updateLanguageServiceProfile(languageService: ILanguageService) {
  const targetProfile = getTarget();

  switch (targetProfile) {
    case "base":
    case "adaptive_ri":
    case "unrestricted":
      break;
    default:
      log.warn(`Invalid value for target profile: ${targetProfile}`);
  }
  log.debug("Target profile set to: " + targetProfile);

  languageService.updateConfiguration({
    targetProfile: targetProfile,
    lints: [{ lint: "needlessOperation", level: "warn" }],
  });
}

async function loadLanguageService(baseUri: vscode.Uri) {
  const start = performance.now();
  const wasmUri = vscode.Uri.joinPath(baseUri, "./wasm/qsc_wasm_bg.wasm");
  const wasmBytes = await vscode.workspace.fs.readFile(wasmUri);
  await loadWasmModule(wasmBytes);
  const languageService = await getLanguageService({
    findManifestDirectory,
    readFile,
    listDirectory,
    resolvePath: async (a, b) => resolvePath(a, b),
    fetchGithub: fetchGithubRaw,
  });
  await updateLanguageServiceProfile(languageService);
  const end = performance.now();
  sendTelemetryEvent(
    EventType.LoadLanguageService,
    {},
    { timeToStartMs: end - start },
  );
  return languageService;
}

function registerConfigurationChangeHandlers(
  languageService: ILanguageService,
) {
  return vscode.workspace.onDidChangeConfiguration((event) => {
    if (event.affectsConfiguration("Q#.qir.targetProfile")) {
      updateLanguageServiceProfile(languageService);
    }
  });
}

export class QsTextDocumentContentProvider
  implements vscode.TextDocumentContentProvider
{
  onDidChange?: vscode.Event<vscode.Uri> | undefined;
<<<<<<< HEAD
  provideTextDocumentContent(
    uri: vscode.Uri,
    // eslint-disable-next-line @typescript-eslint/no-unused-vars
    _token: vscode.CancellationToken,
  ): vscode.ProviderResult<string> {
    return getLibrarySourceContent(uri.path);
=======
  provideTextDocumentContent(uri: vscode.Uri): vscode.ProviderResult<string> {
    return getLibrarySourceContent(uri.toString());
>>>>>>> 1deae144
  }
}

function checkForOldQdk() {
  const oldQdkExtension = vscode.extensions.getExtension(
    "quantum.quantum-devkit-vscode",
  );

  const prereleaseQdkExtension = vscode.extensions.getExtension(
    "quantum.qsharp-lang-vscode-dev",
  );

  const releaseQdkExtension = vscode.extensions.getExtension(
    "quantum.qsharp-lang-vscode",
  );

  const previousQdkWarningMessage =
    'Extension "Microsoft Quantum Development Kit for Visual Studio" (`quantum.quantum-devkit-vscode`) found. We recommend uninstalling the prior QDK before using this release.';

  const bothReleaseAndPrereleaseWarningMessage =
    'Extension "Azure Quantum Development Kit (QDK)" has both release and pre-release versions installed. We recommend uninstalling one of these versions.';

  // we don't await the warnings below so we don't block extension initialization
  if (oldQdkExtension) {
    log.warn(previousQdkWarningMessage);
    vscode.window.showWarningMessage(previousQdkWarningMessage);
  }

  if (prereleaseQdkExtension && releaseQdkExtension) {
    log.warn(bothReleaseAndPrereleaseWarningMessage);
    vscode.window.showWarningMessage(bothReleaseAndPrereleaseWarningMessage);
  }
}<|MERGE_RESOLUTION|>--- conflicted
+++ resolved
@@ -59,11 +59,7 @@
   sendTelemetryEvent,
 } from "./telemetry.js";
 import { registerWebViewCommands } from "./webviewPanel.js";
-<<<<<<< HEAD
-import { initProjectCreator } from "./createProject.js";
 import { activateChatParticipant } from "./chatParticipant.js";
-=======
->>>>>>> 1deae144
 
 export async function activate(
   context: vscode.ExtensionContext,
@@ -395,17 +391,9 @@
   implements vscode.TextDocumentContentProvider
 {
   onDidChange?: vscode.Event<vscode.Uri> | undefined;
-<<<<<<< HEAD
-  provideTextDocumentContent(
-    uri: vscode.Uri,
-    // eslint-disable-next-line @typescript-eslint/no-unused-vars
-    _token: vscode.CancellationToken,
-  ): vscode.ProviderResult<string> {
-    return getLibrarySourceContent(uri.path);
-=======
+
   provideTextDocumentContent(uri: vscode.Uri): vscode.ProviderResult<string> {
     return getLibrarySourceContent(uri.toString());
->>>>>>> 1deae144
   }
 }
 
