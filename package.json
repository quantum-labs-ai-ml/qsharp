--- conflicted
+++ resolved
@@ -46,13 +46,9 @@
     "preact": "^10.20.0",
     "prettier": "^3.3.3",
     "punycode": "^2.3.1",
-<<<<<<< HEAD
     "three": "^0.161.0",
-    "typescript": "^5.4.3",
-=======
     "typescript": "^5.5.4",
     "typescript-eslint": "^8.3.0",
->>>>>>> b700869d
     "url": "^0.11.3",
     "user-agent-data-types": "^0.4.2",
     "vscode-uri": "^3.0.8"
