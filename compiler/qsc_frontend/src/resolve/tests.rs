// Copyright (c) Microsoft Corporation.
// Licensed under the MIT License.

#![allow(clippy::needless_raw_string_hashes)]

use super::{Error, Locals, Names, Res};
use crate::{
    compile,
    resolve::{LocalKind, Resolver},
};
use expect_test::{expect, Expect};
use indoc::indoc;
use qsc_ast::ast::{Idents, Item, ItemKind};
use qsc_ast::{
    assigner::Assigner as AstAssigner,
    ast::{Ident, NodeId, Package, Path, TopLevelNode},
    mut_visit::MutVisitor,
    visit::{self, Visitor},
};

use qsc_data_structures::{
    language_features::LanguageFeatures,
    namespaces::{NamespaceId, NamespaceTreeRoot},
    span::Span,
    target::TargetCapabilityFlags,
};
use qsc_hir::assigner::Assigner as HirAssigner;
use rustc_hash::FxHashMap;
use std::fmt::Write;
use std::rc::Rc;

#[derive(Debug)]
enum ImportItem {
    Res(Res),
    NamespaceId(NamespaceId),
}

#[derive(Debug)]
enum Change {
    Res(Res),
    NamespaceId(NamespaceId),
    Import(Vec<ImportItem>),
}

impl From<Res> for Change {
    fn from(res: Res) -> Self {
        Self::Res(res)
    }
}

impl From<NamespaceId> for Change {
    fn from(ns_id: NamespaceId) -> Self {
        Self::NamespaceId(ns_id)
    }
}

struct Renamer<'a> {
    names: &'a Names,
    changes: Vec<(Span, Change)>,
    namespaces: NamespaceTreeRoot,
    aliases: FxHashMap<Vec<Rc<str>>, NamespaceId>,
}

impl<'a> Renamer<'a> {
    fn new(names: &'a Names, namespaces: NamespaceTreeRoot) -> Self {
        Self {
            names,
            changes: Vec::new(),
            namespaces,
            aliases: FxHashMap::default(),
        }
    }

    fn rename(&self, input: &mut String) {
        for (span, change) in self.changes.iter().rev() {
            let name = match change {
                Change::Res(res) => Self::format_res(res),
                Change::NamespaceId(ns_id) => format!("namespace{}", Into::<usize>::into(ns_id)),
                Change::Import(resolutions) => format!(
                    "import {{{}}}",
                    resolutions
                        .iter()
                        .map(Self::format_import_item)
                        .collect::<Vec<_>>()
                        .join(", ")
                ),
            };
            input.replace_range((span.lo as usize)..(span.hi as usize), &name);
        }
    }

    fn format_res(res: &Res) -> String {
        match res {
            Res::Item(item, _) => match item.package {
                None => format!("item{}", item.item),
                Some(package) => format!("package{package}_item{}", item.item),
            },
            Res::Local(node) => format!("local{node}"),
            Res::PrimTy(prim) => format!("{prim:?}"),
            Res::UnitTy => "Unit".to_string(),
            Res::Param(id) => format!("param{id}"),
        }
    }

    fn format_import_item(item: &ImportItem) -> String {
        match item {
            ImportItem::Res(res) => Self::format_res(res),
            ImportItem::NamespaceId(ns_id) => format!("namespace{}", Into::<usize>::into(ns_id)),
        }
    }
}

impl Visitor<'_> for Renamer<'_> {
    fn visit_path(&mut self, path: &Path) {
        if let Some(&id) = self.names.get(path.id) {
            self.changes.push((path.span, id.into()));
        } else {
            visit::walk_path(self, path);
        }
    }

    fn visit_ident(&mut self, ident: &Ident) {
        if let Some(&id) = self.names.get(ident.id) {
            self.changes.push((ident.span, id.into()));
        }
    }

    fn visit_item(&mut self, item: &'_ Item) {
        match &*item.kind {
            ItemKind::Open(namespace, Some(alias)) => {
                let Some(ns_id) = self.namespaces.get_namespace_id(namespace.str_iter()) else {
                    return;
                };
                self.aliases.insert(vec![alias.name.clone()], ns_id);
            }
            ItemKind::Export(export) => {
                for item in export.items() {
                    if let Some(resolved_id) = self.names.get(item.path.id) {
                        self.changes.push((item.span(), (*resolved_id).into()));
                    }
                }
                return;
            }
            ItemKind::Import(import) => {
                let mut replacement_buffer = vec![];
                for qsc_ast::ast::ImportItem { path, .. } in &import.items {
                    let Some(resolved_path) = self.names.get(path.id) else {
                        if let Some(ns_id) = self
                            .namespaces
                            .get_namespace_id(Into::<Idents>::into(path.clone()).str_iter())
                        {
                            replacement_buffer.push(ImportItem::NamespaceId(ns_id));
                        }
                        continue;
                    };

                    replacement_buffer.push(ImportItem::Res(*resolved_path));
                }
                if !replacement_buffer.is_empty() {
                    self.changes
                        .push((import.span, Change::Import(replacement_buffer)));
                }
                return;
            }
            _ => (),
        }
        visit::walk_item(self, item);
    }

    fn visit_idents(&mut self, vec_ident: &Idents) {
        let ns_id = match self.namespaces.get_namespace_id(vec_ident.str_iter()) {
            Some(x) => x,
            None => match self
                .aliases
                .get(&(Into::<Vec<Rc<str>>>::into(vec_ident)))
                .copied()
            {
                Some(x) => x,
                None => return,
            },
        };
        self.changes.push((vec_ident.span(), ns_id.into()));
    }
}

fn check(input: &str, expect: &Expect) {
    expect.assert_eq(&resolve_names(input));
}

fn resolve_names(input: &str) -> String {
    let (package, names, _, errors, namespaces) = compile(input, LanguageFeatures::default());
    let mut renamer = Renamer::new(&names, namespaces);
    renamer.visit_package(&package);
    let mut output = input.to_string();
    renamer.rename(&mut output);
    if !errors.is_empty() {
        output += "\n";
    }
    for error in &errors {
        writeln!(output, "// {error:?}").expect("string should be writable");
    }
    output
}

fn compile(
    input: &str,
    language_features: LanguageFeatures,
) -> (Package, Names, Locals, Vec<Error>, NamespaceTreeRoot) {
    let (namespaces, parse_errors) = qsc_parse::namespaces(input, None, language_features);
    assert!(parse_errors.is_empty(), "parse failed: {parse_errors:#?}");
    let mut package = Package {
        id: NodeId::default(),
        nodes: namespaces
            .into_iter()
            .map(TopLevelNode::Namespace)
            .collect::<Vec<_>>()
            .into_boxed_slice(),
        entry: None,
    };

    AstAssigner::new().visit_package(&mut package);

    let mut cond_compile = compile::preprocess::Conditional::new(TargetCapabilityFlags::all());
    cond_compile.visit_package(&mut package);
    let dropped_names = cond_compile.into_names();

    let mut assigner = HirAssigner::new();
    let mut globals = super::GlobalTable::new();
    let mut errors = globals.add_local_package(&mut assigner, &package);
    let mut resolver = Resolver::new(globals, dropped_names);

    resolver.resolve_exports(&package);

    resolver.with(&mut assigner).visit_package(&package);

    let (names, locals, mut resolve_errors, namespaces) = resolver.into_result();
    errors.append(&mut resolve_errors);
    (package, names, locals, errors, namespaces)
}

#[test]
fn global_callable() {
    check(
        indoc! {"
            namespace Foo {
                function A() : Unit {}

                function B() : Unit {
                    A();
                }
            }
        "},
        &expect![[r#"
            namespace namespace7 {
                function item1() : Unit {}

                function item2() : Unit {
                    item1();
                }
            }
        "#]],
    );
}

#[test]
fn global_callable_recursive() {
    check(
        indoc! {
            "namespace Foo {
                function A() : Unit {
                    A();
                }
            }
        "},
        &expect![[r#"
            namespace namespace7 {
                function item1() : Unit {
                    item1();
                }
            }
        "#]],
    );
}

#[test]
fn global_callable_internal() {
    check(
        indoc! {"
            namespace Foo {
                internal function A() : Unit {}

                function B() : Unit {
                    A();
                }
            }
        "},
        &expect![[r#"
            namespace namespace7 {
                internal function item1() : Unit {}

                function item2() : Unit {
                    item1();
                }
            }
        "#]],
    );
}

#[test]
fn global_callable_duplicate_error() {
    check(
        indoc! {"
            namespace Foo {
                function A() : Unit {}
                operation A() : Unit {}
            }
        "},
        &expect![[r#"
            namespace namespace7 {
                function item1() : Unit {}
                operation item2() : Unit {}
            }

            // Duplicate("A", "Foo", Span { lo: 57, hi: 58 })
        "#]],
    );
}

#[test]
fn global_path() {
    check(
        indoc! {"
            namespace Foo {
                function A() : Unit {}
            }

            namespace Bar {
                function B() : Unit {
                    Foo.A();
                }
            }
        "},
        &expect![[r#"
            namespace namespace7 {
                function item1() : Unit {}
            }

            namespace namespace8 {
                function item3() : Unit {
                    item1();
                }
            }
        "#]],
    );
}

#[test]
fn open_namespace() {
    check(
        indoc! {"
            namespace Foo {
                function A() : Unit {}
            }

            namespace Bar {
                open Foo;

                function B() : Unit {
                    A();
                }
            }
        "},
        &expect![[r#"
            namespace namespace7 {
                function item1() : Unit {}
            }

            namespace namespace8 {
                open namespace7;

                function item3() : Unit {
                    item1();
                }
            }
        "#]],
    );
}

#[test]
fn open_alias() {
    check(
        indoc! {"
            namespace Foo {
                function A() : Unit {}
            }

            namespace Bar {
                open Foo as F;

                function B() : Unit {
                    F.A();
                }
            }
        "},
        &expect![[r#"
            namespace namespace7 {
                function item1() : Unit {}
            }

            namespace namespace8 {
                open namespace7 as F;

                function item3() : Unit {
                    item1();
                }
            }
        "#]],
    );
}

#[test]
fn prelude_callable() {
    check(
        indoc! {"
            namespace Microsoft.Quantum.Core {
                function A() : Unit {}
            }

            namespace Foo {
                function B() : Unit {
                    A();
                }
            }
        "},
        &expect![[r#"
            namespace namespace4 {
                function item1() : Unit {}
            }

            namespace namespace7 {
                function item3() : Unit {
                    item1();
                }
            }
        "#]],
    );
}

#[test]
fn parent_namespace_shadows_prelude() {
    check(
        indoc! {"
            namespace Microsoft.Quantum.Core {
                function A() : Unit {}
            }

            namespace Foo {
                function A() : Unit {}

                function B() : Unit {
                    A();
                }
            }
        "},
        &expect![[r#"
            namespace namespace4 {
                function item1() : Unit {}
            }

            namespace namespace7 {
                function item3() : Unit {}

                function item4() : Unit {
                    item3();
                }
            }
        "#]],
    );
}

#[test]
fn open_shadows_prelude() {
    check(
        indoc! {"
            namespace Microsoft.Quantum.Core {
                function A() : Unit {}
            }

            namespace Foo {
                function A() : Unit {}
            }

            namespace Bar {
                open Foo;

                function B() : Unit {
                    A();
                }
            }
        "},
        &expect![[r#"
            namespace namespace4 {
                function item1() : Unit {}
            }

            namespace namespace7 {
                function item3() : Unit {}
            }

            namespace namespace8 {
                open namespace7;

                function item5() : Unit {
                    item3();
                }
            }
        "#]],
    );
}

#[test]
fn ambiguous_prelude() {
    check(
        indoc! {"
        namespace Microsoft.Quantum.Canon {
            function A() : Unit {}
        }

        namespace Microsoft.Quantum.Core {
            function A() : Unit {}
        }

        namespace Foo {
            function B() : Unit {
                A();
            }
        }
        "},
        &expect![[r#"
            namespace namespace3 {
                function item1() : Unit {}
            }

            namespace namespace4 {
                function item3() : Unit {}
            }

            namespace namespace7 {
                function item5() : Unit {
                    A();
                }
            }

            // AmbiguousPrelude { name: "A", candidate_a: "Microsoft.Quantum.Canon", candidate_b: "Microsoft.Quantum.Core", span: Span { lo: 181, hi: 182 } }
        "#]],
    );
}

#[test]
fn local_var() {
    check(
        indoc! {"
            namespace Foo {
                function A() : Int {
                    let x = 0;
                    x
                }
            }
        "},
        &expect![[r#"
            namespace namespace7 {
                function item1() : Int {
                    let local13 = 0;
                    local13
                }
            }
        "#]],
    );
}

#[test]
fn shadow_local() {
    check(
        indoc! {"
            namespace Foo {
                function A() : Int {
                    let x = 0;
                    let y = {
                        let x = 1;
                        x
                    };
                    x + y
                }
            }
        "},
        &expect![[r#"
            namespace namespace7 {
                function item1() : Int {
                    let local13 = 0;
                    let local17 = {
                        let local22 = 1;
                        local22
                    };
                    local13 + local17
                }
            }
        "#]],
    );
}

#[test]
fn callable_param() {
    check(
        indoc! {"
            namespace Foo {
                function A(x : Int) : Int {
                    x
                }
            }
        "},
        &expect![[r#"
            namespace namespace7 {
                function item1(local8 : Int) : Int {
                    local8
                }
            }
        "#]],
    );
}

#[test]
fn spec_param() {
    check(
        indoc! {"
            namespace Foo {
                operation A(q : Qubit) : (Qubit[], Qubit) {
                    controlled (cs, ...) {
                        (cs, q)
                    }
                }
            }
        "},
        &expect![[r#"
            namespace namespace7 {
                operation item1(local8 : Qubit) : (Qubit[], Qubit) {
                    controlled (local23, ...) {
                        (local23, local8)
                    }
                }
            }
        "#]],
    );
}

#[test]
fn spec_param_shadow_disallowed() {
    check(
        indoc! {"
            namespace Foo {
                operation A(qs : Qubit[]) : Qubit[] {
                    controlled (qs, ...) {
                        qs
                    }
                    body ... {
                        qs
                    }
                }
            }
        "},
        &expect![[r#"
            namespace namespace7 {
                operation item1(local8 : Qubit[]) : Qubit[] {
                    controlled (local20, ...) {
                        local20
                    }
                    body ... {
                        local8
                    }
                }
            }

            // DuplicateBinding("qs", Span { lo: 78, hi: 80 })
        "#]],
    );
}

#[test]
fn local_shadows_global() {
    check(
        indoc! {"
            namespace Foo {
                function x() : Unit {}

                function y() : Int {
                    x();
                    let x = 1;
                    x
                }
            }
        "},
        &expect![[r#"
            namespace namespace7 {
                function item1() : Unit {}

                function item2() : Int {
                    item1();
                    let local27 = 1;
                    local27
                }
            }
        "#]],
    );
}

#[test]
fn shadow_same_block() {
    check(
        indoc! {"
            namespace Foo {
                function A() : Int {
                    let x = 0;
                    let x = x + 1;
                    x
                }
            }
        "},
        &expect![[r#"
            namespace namespace7 {
                function item1() : Int {
                    let local13 = 0;
                    let local17 = local13 + 1;
                    local17
                }
            }
        "#]],
    );
}

#[test]
fn parent_namespace_shadows_open() {
    check(
        indoc! {"
            namespace Foo {
                function A() : Unit {}
            }

            namespace Bar {
                open Foo;

                function A() : Unit {}

                function B() : Unit {
                    A();
                }
            }
        "},
        &expect![[r#"
            namespace namespace7 {
                function item1() : Unit {}
            }

            namespace namespace8 {
                open namespace7;

                function item3() : Unit {}

                function item4() : Unit {
                    item3();
                }
            }
        "#]],
    );
}

#[test]
fn open_alias_shadows_global() {
    check(
        indoc! {"
            namespace Foo {
                function A() : Unit {}
            }

            namespace Bar {
                function A() : Unit {}
            }

            namespace Baz {
                open Foo as Bar;

                function B() : Unit {
                    Bar.A();
                }
            }
        "},
        &expect![[r#"
            namespace namespace7 {
                function item1() : Unit {}
            }

            namespace namespace8 {
                function item3() : Unit {}
            }

            namespace namespace9 {
                open namespace7 as Bar;

                function item5() : Unit {
                    item1();
                }
            }
        "#]],
    );
}

#[test]
fn shadowing_disallowed_within_parameters() {
    check(
        indoc! {"
            namespace Test {
                operation Foo(x: Int, y: Double, x: Bool) : Unit {}
            }
        "},
        &expect![[r#"
            namespace namespace7 {
                operation item1(local8: Int, local13: Double, local18: Bool) : Unit {}
            }

            // DuplicateBinding("x", Span { lo: 54, hi: 55 })
        "#]],
    );
}

#[test]
fn shadowing_disallowed_within_local_binding() {
    check(
        indoc! {"
            namespace Test {
                operation Foo() : Unit {
                    let (first, second, first) = (1, 2, 3);
                }
            }
        "},
        &expect![[r#"
            namespace namespace7 {
                operation item1() : Unit {
                    let (local14, local16, local18) = (1, 2, 3);
                }
            }

            // DuplicateBinding("first", Span { lo: 74, hi: 79 })
        "#]],
    );
}

#[test]
fn shadowing_disallowed_within_for_loop() {
    check(
        indoc! {"
            namespace Test {
                operation Foo() : Unit {
                    for (key, val, key) in [(1, 1, 1)] {}
                }
            }
        "},
        &expect![[r#"
            namespace namespace7 {
                operation item1() : Unit {
                    for (local15, local17, local19) in [(1, 1, 1)] {}
                }
            }

            // DuplicateBinding("key", Span { lo: 69, hi: 72 })
        "#]],
    );
}

#[test]
fn shadowing_disallowed_within_lambda_param() {
    check(
        indoc! {"
            namespace Test {
                operation Foo() : Unit {
                    let f = (x, y, x) -> x + y + 1;
                }
            }
        "},
        &expect![[r#"
            namespace namespace7 {
                operation item1() : Unit {
                    let local13 = (local17, local19, local21) -> local21 + local19 + 1;
                }
            }

            // DuplicateBinding("x", Span { lo: 69, hi: 70 })
        "#]],
    );
}

#[test]
fn merged_aliases() {
    check(
        indoc! {"
            namespace Foo {
                function A() : Unit {}
            }

            namespace Bar {
                function B() : Unit {}
            }

            namespace Baz {
                open Foo as Alias;
                open Bar as Alias;

                function C() : Unit {
                    Alias.A();
                    Alias.B();
                }
            }
        "},
        &expect![[r#"
            namespace namespace7 {
                function item1() : Unit {}
            }

            namespace namespace8 {
                function item3() : Unit {}
            }

            namespace namespace9 {
                open namespace7 as Alias;
                open namespace8 as Alias;

                function item5() : Unit {
                    item1();
                    item3();
                }
            }
        "#]],
    );
}

#[test]
fn ty_decl() {
    check(
        indoc! {"
            namespace Foo {
                newtype A = Unit;
                function B(a : A) : Unit {}
            }
        "},
        &expect![[r#"
            namespace namespace7 {
                newtype item1 = Unit;
                function item2(local14 : item1) : Unit {}
            }
        "#]],
    );
}

#[test]
fn ty_decl_duplicate_error() {
    check(
        indoc! {"
            namespace Foo {
                newtype A = Unit;
                newtype A = Bool;
            }
        "},
        &expect![[r#"
            namespace namespace7 {
                newtype item1 = Unit;
                newtype item2 = Bool;
            }

            // Duplicate("A", "Foo", Span { lo: 50, hi: 51 })
        "#]],
    );
}

#[test]
fn ty_decl_duplicate_error_on_built_in_ty() {
    check(
        indoc! {"
            namespace Microsoft.Quantum.Core {
                newtype Pauli = Unit;
            }
        "},
        &expect![[r#"
            namespace namespace4 {
                newtype item1 = Unit;
            }

            // Duplicate("Pauli", "Microsoft.Quantum.Core", Span { lo: 47, hi: 52 })
        "#]],
    );
}

#[test]
fn ty_decl_in_ty_decl() {
    check(
        indoc! {"
            namespace Foo {
                newtype A = Unit;
                newtype B = A;
            }
        "},
        &expect![[r#"
            namespace namespace7 {
                newtype item1 = Unit;
                newtype item2 = item1;
            }
        "#]],
    );
}

#[test]
fn ty_decl_recursive() {
    check(
        indoc! {"
            namespace Foo {
                newtype A = A;
            }
        "},
        &expect![[r#"
            namespace namespace7 {
                newtype item1 = item1;
            }
        "#]],
    );
}

#[test]
fn ty_decl_cons() {
    check(
        indoc! {"
            namespace Foo {
                newtype A = Unit;

                function B() : A {
                    A()
                }
            }
        "},
        &expect![[r#"
            namespace namespace7 {
                newtype item1 = Unit;

                function item2() : item1 {
                    item1()
                }
            }
        "#]],
    );
}

#[test]
fn unknown_term() {
    check(
        indoc! {"
            namespace Foo {
                function A() : Unit {
                    B();
                }
            }
        "},
        &expect![[r#"
            namespace namespace7 {
                function item1() : Unit {
                    B();
                }
            }

            // NotFound("B", Span { lo: 50, hi: 51 })
        "#]],
    );
}

#[test]
fn unknown_ty() {
    check(
        indoc! {"
            namespace Foo {
                function A(b : B) : Unit {}
            }
        "},
        &expect![[r#"
            namespace namespace7 {
                function item1(local8 : B) : Unit {}
            }

            // NotFound("B", Span { lo: 35, hi: 36 })
        "#]],
    );
}

#[test]
fn open_ambiguous_terms() {
    check(
        indoc! {"
            namespace Foo {
                function A() : Unit {}
            }

            namespace Bar {
                function A() : Unit {}
            }

            namespace Baz {
                open Foo;
                open Bar;

                function C() : Unit {
                    A();
                }
            }
        "},
        &expect![[r#"
            namespace namespace7 {
                function item1() : Unit {}
            }

            namespace namespace8 {
                function item3() : Unit {}
            }

            namespace namespace9 {
                open namespace7;
                open namespace8;

                function item5() : Unit {
                    A();
                }
            }

            // Ambiguous { name: "A", first_open: "Foo", second_open: "Bar", name_span: Span { lo: 171, hi: 172 }, first_open_span: Span { lo: 117, hi: 120 }, second_open_span: Span { lo: 131, hi: 134 } }
        "#]],
    );
}

#[test]
fn open_ambiguous_tys() {
    check(
        indoc! {"
            namespace Foo {
                newtype A = Unit;
            }

            namespace Bar {
                newtype A = Unit;
            }

            namespace Baz {
                open Foo;
                open Bar;

                function C(a : A) : Unit {}
            }
        "},
        &expect![[r#"
            namespace namespace7 {
                newtype item1 = Unit;
            }

            namespace namespace8 {
                newtype item3 = Unit;
            }

            namespace namespace9 {
                open namespace7;
                open namespace8;

                function item5(local28 : A) : Unit {}
            }

            // Ambiguous { name: "A", first_open: "Foo", second_open: "Bar", name_span: Span { lo: 146, hi: 147 }, first_open_span: Span { lo: 107, hi: 110 }, second_open_span: Span { lo: 121, hi: 124 } }
        "#]],
    );
}

#[test]
fn merged_aliases_ambiguous_terms() {
    check(
        indoc! {"
            namespace Foo {
                function A() : Unit {}
            }

            namespace Bar {
                function A() : Unit {}
            }

            namespace Baz {
                open Foo as Alias;
                open Bar as Alias;

                function C() : Unit {
                    Alias.A();
                }
            }
        "},
        &expect![[r#"
            namespace namespace7 {
                function item1() : Unit {}
            }

            namespace namespace8 {
                function item3() : Unit {}
            }

            namespace namespace9 {
                open namespace7 as Alias;
                open namespace8 as Alias;

                function item5() : Unit {
                    namespace8.A();
                }
            }

            // Ambiguous { name: "A", first_open: "Foo", second_open: "Bar", name_span: Span { lo: 195, hi: 196 }, first_open_span: Span { lo: 117, hi: 120 }, second_open_span: Span { lo: 140, hi: 143 } }
        "#]],
    );
}

#[test]
fn merged_aliases_ambiguous_tys() {
    check(
        indoc! {"
            namespace Foo {
                newtype A = Unit;
            }

            namespace Bar {
                newtype A = Unit;
            }

            namespace Baz {
                open Foo as Alias;
                open Bar as Alias;

                function C(a : Alias.A) : Unit {}
            }
        "},
        &expect![[r#"
            namespace namespace7 {
                newtype item1 = Unit;
            }

            namespace namespace8 {
                newtype item3 = Unit;
            }

            namespace namespace9 {
                open namespace7 as Alias;
                open namespace8 as Alias;

                function item5(local30 : namespace8.A) : Unit {}
            }

            // Ambiguous { name: "A", first_open: "Foo", second_open: "Bar", name_span: Span { lo: 170, hi: 171 }, first_open_span: Span { lo: 107, hi: 110 }, second_open_span: Span { lo: 130, hi: 133 } }
        "#]],
    );
}

#[test]
fn lambda_param() {
    check(
        indoc! {"
            namespace Foo {
                function A() : Unit {
                    let f = x -> x + 1;
                }
            }
        "},
        &expect![[r#"
            namespace namespace7 {
                function item1() : Unit {
                    let local13 = local16 -> local16 + 1;
                }
            }
        "#]],
    );
}

#[test]
fn lambda_shadows_local() {
    check(
        indoc! {"
            namespace Foo {
                function A() : Int {
                    let x = 1;
                    let f = x -> x + 1;
                    x
                }
            }
        "},
        &expect![[r#"
            namespace namespace7 {
                function item1() : Int {
                    let local13 = 1;
                    let local17 = local20 -> local20 + 1;
                    local13
                }
            }
        "#]],
    );
}

#[test]
fn for_loop_range() {
    check(
        indoc! {"
            namespace Foo {
                function A() : Unit {
                    for i in 0..9 {
                        let _ = i;
                    }
                }
            }
        "},
        &expect![[r#"
            namespace namespace7 {
                function item1() : Unit {
                    for local14 in 0..9 {
                        let _ = local14;
                    }
                }
            }
        "#]],
    );
}

#[test]
fn for_loop_var() {
    check(
        indoc! {"
            namespace Foo {
                function A(xs : Int[]) : Unit {
                    for x in xs {
                        let _ = x;
                    }
                }
            }
        "},
        &expect![[r#"
            namespace namespace7 {
                function item1(local8 : Int[]) : Unit {
                    for local20 in local8 {
                        let _ = local20;
                    }
                }
            }
        "#]],
    );
}

#[test]
fn repeat_until() {
    check(
        indoc! {"
            namespace Foo {
                operation A() : Unit {
                    mutable cond = false;
                    repeat {
                        set cond = true;
                    } until cond;
                }
            }
        "},
        &expect![[r#"
            namespace namespace7 {
                operation item1() : Unit {
                    mutable local13 = false;
                    repeat {
                        set local13 = true;
                    } until local13;
                }
            }
        "#]],
    );
}

#[test]
fn repeat_until_fixup() {
    check(
        indoc! {"
            namespace Foo {
                operation A() : Unit {
                    mutable cond = false;
                    repeat {
                        set cond = false;
                    } until cond
                    fixup {
                        set cond = true;
                    }
                }
            }
        "},
        &expect![[r#"
            namespace namespace7 {
                operation item1() : Unit {
                    mutable local13 = false;
                    repeat {
                        set local13 = false;
                    } until local13
                    fixup {
                        set local13 = true;
                    }
                }
            }
        "#]],
    );
}

#[test]
fn repeat_until_fixup_scoping() {
    check(
        indoc! {"
        namespace Foo {
            operation A() : Unit {
                repeat {
                    mutable cond = false;
                }
                until cond
                fixup {
                    set cond = true;
                }
            }
        }"},
        &expect![[r#"
            namespace namespace7 {
                operation item1() : Unit {
                    repeat {
                        mutable local16 = false;
                    }
                    until cond
                    fixup {
                        set cond = true;
                    }
                }
            }
            // NotFound("cond", Span { lo: 118, hi: 122 })
            // NotFound("cond", Span { lo: 155, hi: 159 })
        "#]],
    );
}

#[test]
fn use_qubit() {
    check(
        indoc! {"
            namespace Foo {
                operation X(q : Qubit) : Unit {
                    body intrinsic;
                }
                operation A() : Unit {
                    use q = Qubit();
                    X(q);
                }
            }
        "},
        &expect![[r#"
            namespace namespace7 {
                operation item1(local8 : Qubit) : Unit {
                    body intrinsic;
                }
                operation item2() : Unit {
                    use local26 = Qubit();
                    item1(local26);
                }
            }
        "#]],
    );
}

#[test]
fn use_qubit_block() {
    check(
        indoc! {"
            namespace Foo {
                operation X(q : Qubit) : Unit {
                    body intrinsic;
                }
                operation A() : Unit {
                    use q = Qubit() {
                        X(q);
                    }
                }
            }
        "},
        &expect![[r#"
            namespace namespace7 {
                operation item1(local8 : Qubit) : Unit {
                    body intrinsic;
                }
                operation item2() : Unit {
                    use local26 = Qubit() {
                        item1(local26);
                    }
                }
            }
        "#]],
    );
}

#[test]
fn use_qubit_block_qubit_restricted_to_block_scope() {
    check(
        indoc! {"
            namespace Foo {
                operation X(q : Qubit) : Unit {
                    body intrinsic;
                }
                operation A() : Unit {
                    use q = Qubit() {
                        X(q);
                    }
                    X(q);
                }
            }
        "},
        &expect![[r#"
            namespace namespace7 {
                operation item1(local8 : Qubit) : Unit {
                    body intrinsic;
                }
                operation item2() : Unit {
                    use local26 = Qubit() {
                        item1(local26);
                    }
                    item1(q);
                }
            }

            // NotFound("q", Span { lo: 173, hi: 174 })
        "#]],
    );
}

#[test]
fn local_function() {
    check(
        indoc! {"
            namespace A {
                function Foo() : Int {
                    function Bar() : Int { 2 }
                    Bar() + 1
                }
            }
        "},
        &expect![[r#"
            namespace namespace7 {
                function item1() : Int {
                    function item2() : Int { 2 }
                    item2() + 1
                }
            }
        "#]],
    );
}

#[test]
fn local_function_use_before_declare() {
    check(
        indoc! {"
            namespace A {
                function Foo() : () {
                    Bar();
                    function Bar() : () {}
                }
            }
        "},
        &expect![[r#"
            namespace namespace7 {
                function item1() : () {
                    item2();
                    function item2() : () {}
                }
            }
        "#]],
    );
}

#[test]
fn local_function_is_really_local() {
    check(
        indoc! {"
            namespace A {
                function Foo() : () {
                    function Bar() : () {}
                    Bar();
                }

                function Baz() : () { Bar(); }
            }
        "},
        &expect![[r#"
            namespace namespace7 {
                function item1() : () {
                    function item3() : () {}
                    item3();
                }

                function item2() : () { Bar(); }
            }

            // NotFound("Bar", Span { lo: 119, hi: 122 })
        "#]],
    );
}

#[test]
fn local_function_is_not_closure() {
    check(
        indoc! {"
            namespace A {
                function Foo() : () {
                    let x = 2;
                    function Bar() : Int { x }
                }
            }
        "},
        &expect![[r#"
            namespace namespace7 {
                function item1() : () {
                    let local11 = 2;
                    function item2() : Int { x }
                }
            }

            // NotFound("x", Span { lo: 90, hi: 91 })
        "#]],
    );
}

#[test]
fn local_type() {
    check(
        indoc! {"
            namespace A {
                function Foo() : () {
                    newtype Bar = Int;
                    let x = Bar(5);
                }
            }
        "},
        &expect![[r#"
            namespace namespace7 {
                function item1() : () {
                    newtype item2 = Int;
                    let local18 = item2(5);
                }
            }
        "#]],
    );
}

#[test]
fn local_open() {
    check(
        indoc! {"
            namespace A { function Foo() : () { open B; Bar(); } }
            namespace B { function Bar() : () {} }
        "},
        &expect![[r#"
            namespace namespace7 { function item1() : () { open namespace8; item3(); } }
            namespace namespace8 { function item3() : () {} }
        "#]],
    );
}

#[test]
fn local_open_shadows_parent_item() {
    check(
        indoc! {"
            namespace A {
                function Bar() : () {}
                function Foo() : () { open B; Bar(); }
            }

            namespace B { function Bar() : () {} }
        "},
        &expect![[r#"
            namespace namespace7 {
                function item1() : () {}
                function item2() : () { open namespace8; item4(); }
            }

            namespace namespace8 { function item4() : () {} }
        "#]],
    );
}

#[test]
fn local_open_shadows_parent_open() {
    check(
        indoc! {"
            namespace A {
                open B;
                function Foo() : () { open C; Bar(); }
            }

            namespace B { function Bar() : () {} }
            namespace C { function Bar() : () {} }
        "},
        &expect![[r#"
            namespace namespace7 {
                open namespace8;
                function item1() : () { open namespace9; item5(); }
            }

            namespace namespace8 { function item3() : () {} }
            namespace namespace9 { function item5() : () {} }
        "#]],
    );
}

#[test]
fn update_array_index_var() {
    check(
        indoc! {"
            namespace A {
                function Foo() : () {
                    let xs = [2];
                    let i = 0;
                    let ys = xs w/ i <- 3;
                }
            }
        "},
        &expect![[r#"
            namespace namespace7 {
                function item1() : () {
                    let local11 = [2];
                    let local16 = 0;
                    let local20 = local11 w/ local16 <- 3;
                }
            }
        "#]],
    );
}

#[test]
fn update_array_index_expr() {
    check(
        indoc! {"
            namespace A {
                function Foo() : () {
                    let xs = [2];
                    let i = 0;
                    let ys = xs w/ i + 1 <- 3;
                }
            }
        "},
        &expect![[r#"
            namespace namespace7 {
                function item1() : () {
                    let local11 = [2];
                    let local16 = 0;
                    let local20 = local11 w/ local16 + 1 <- 3;
                }
            }
        "#]],
    );
}

#[test]
fn update_udt_known_field_name() {
    check(
        indoc! {"
            namespace A {
                newtype Pair = (First : Int, Second : Int);

                function Foo() : () {
                    let p = Pair(1, 2);
                    let q = p w/ First <- 3;
                }
            }
        "},
        &expect![[r#"
            namespace namespace7 {
                newtype item1 = (First : Int, Second : Int);

                function item2() : () {
                    let local24 = item1(1, 2);
                    let local34 = local24 w/ First <- 3;
                }
            }
        "#]],
    );
}

#[test]
fn update_udt_known_field_name_expr() {
    check(
        indoc! {"
            namespace A {
                newtype Pair = (First : Int, Second : Int);

                function Foo() : () {
                    let p = Pair(1, 2);
                    let q = p w/ First + 1 <- 3;
                }
            }
        "},
        &expect![[r#"
            namespace namespace7 {
                newtype item1 = (First : Int, Second : Int);

                function item2() : () {
                    let local24 = item1(1, 2);
                    let local34 = local24 w/ First + 1 <- 3;
                }
            }

            // NotFound("First", Span { lo: 138, hi: 143 })
        "#]],
    );
}

#[test]
fn update_udt_unknown_field_name() {
    check(
        indoc! {"
            namespace A {
                newtype Pair = (First : Int, Second : Int);

                function Foo() : () {
                    let p = Pair(1, 2);
                    let q = p w/ Third <- 3;
                }
            }
        "},
        &expect![[r#"
            namespace namespace7 {
                newtype item1 = (First : Int, Second : Int);

                function item2() : () {
                    let local24 = item1(1, 2);
                    let local34 = local24 w/ Third <- 3;
                }
            }
        "#]],
    );
}

#[test]
fn update_udt_unknown_field_name_known_global() {
    check(
        indoc! {"
            namespace A {
                newtype Pair = (First : Int, Second : Int);

                function Third() : () {}

                function Foo() : () {
                    let p = Pair(1, 2);
                    let q = p w/ Third <- 3;
                }
            }
        "},
        &expect![[r#"
            namespace namespace7 {
                newtype item1 = (First : Int, Second : Int);

                function item2() : () {}

                function item3() : () {
                    let local30 = item1(1, 2);
                    let local40 = local30 w/ Third <- 3;
                }
            }
        "#]],
    );
}

#[test]
fn unknown_namespace() {
    check(
        indoc! {"
            namespace A {
                open Microsoft.Quantum.Fake;
            }
        "},
        &expect![[r#"
            namespace namespace7 {
                open Microsoft.Quantum.Fake;
            }

            // NotFound("Microsoft.Quantum.Fake", Span { lo: 23, hi: 45 })
        "#]],
    );
}

#[test]
fn empty_namespace_works() {
    check(
        indoc! {"
            namespace A {
                open B;
                function foo(): Unit{}
            }
            namespace B {}
        "},
        &expect![[r#"
            namespace namespace7 {
                open namespace8;
                function item1(): Unit{}
            }
            namespace namespace8 {}
        "#]],
    );
}

#[test]
fn cyclic_namespace_dependency_supported() {
    check(
        indoc! {"
            namespace A {
                open B;
                operation Foo() : Unit {
                    Bar();
                }
            }
            namespace B {
                open A;
                operation Bar() : Unit {
                    Foo();
                }
            }
        "},
        &expect![[r#"
            namespace namespace7 {
                open namespace8;
                operation item1() : Unit {
                    item3();
                }
            }
            namespace namespace8 {
                open namespace7;
                operation item3() : Unit {
                    item1();
                }
            }
        "#]],
    );
}

#[test]
fn bind_items_in_repeat() {
    check(
        indoc! {"
            namespace A {
                operation B() : Unit {
                    repeat {
                        function C() : Unit {}
                    } until false
                    fixup {
                        function D() : Unit {}
                    }
                }
            }
        "},
        &expect![[r#"
            namespace namespace7 {
                operation item1() : Unit {
                    repeat {
                        function item2() : Unit {}
                    } until false
                    fixup {
                        function item3() : Unit {}
                    }
                }
            }
        "#]],
    );
}

#[test]
fn bind_items_in_qubit_use_block() {
    check(
        indoc! {"
            namespace A {
                operation B() : Unit {
                    use q = Qubit() {
                        function C() : Unit {}
                    }
                }
            }
        "},
        &expect![[r#"
            namespace namespace7 {
                operation item1() : Unit {
                    use local13 = Qubit() {
                        function item2() : Unit {}
                    }
                }
            }
        "#]],
    );
}

#[test]
fn use_bound_item_in_another_bound_item() {
    check(
        indoc! {"
            namespace A {
                function B() : Unit {
                    function C() : Unit {
                        D();
                    }
                    function D() : Unit {}
                }
            }
        "},
        &expect![[r#"
            namespace namespace7 {
                function item1() : Unit {
                    function item2() : Unit {
                        item3();
                    }
                    function item3() : Unit {}
                }
            }
        "#]],
    );
}

#[test]
fn use_unbound_generic() {
    check(
        indoc! {"
            namespace A {
                function B<'T>(x: 'U) : 'U {
                    x
                }
            }
        "},
        &expect![[r#"
            namespace namespace7 {
                function item1<param0>(local9: 'U) : 'U {
                    local9
                }
            }

            // NotFound("'U", Span { lo: 36, hi: 38 })
            // NotFound("'U", Span { lo: 42, hi: 44 })
        "#]],
    );
}

#[test]
fn resolve_local_generic() {
    check(
        indoc! {"
            namespace A {
                function B<'T>(x: 'T) : 'T {
                    x
                }
            }
        "},
        &expect![[r#"
            namespace namespace7 {
                function item1<param0>(local9: param0) : param0 {
                    local9
                }
            }
        "#]],
    );
}

#[test]
fn dropped_callable() {
    check(
        indoc! {"
            namespace A {
                @Config(Base)
                function Dropped() : Unit {}

                function B() : Unit {
                    Dropped();
                }
            }
        "},
        &expect![[r#"
            namespace namespace7 {
                @Config(Base)
                function Dropped() : Unit {}

                function item1() : Unit {
                    Dropped();
                }
            }

            // NotAvailable("Dropped", "A.Dropped", Span { lo: 100, hi: 107 })
        "#]],
    );
}

#[test]
fn multiple_definition_dropped_is_not_found() {
    check(
        indoc! {"
            namespace A {
                @Config(Adaptive)
                operation B() : Unit {}
                @Config(Base)
                operation B() : Unit {}
                @Config(Base)
                operation C() : Unit {}
                @Config(Adaptive)
                operation C() : Unit {}
            }
            namespace D {
                operation E() : Unit {
                    B();
                    C();
                }
                operation F() : Unit {
                    open A;
                    B();
                    C();
                }
            }
        "},
        &expect![[r#"
            namespace namespace7 {
                @Config(Adaptive)
                operation item1() : Unit {}
                @Config(Base)
                operation B() : Unit {}
                @Config(Base)
                operation C() : Unit {}
                @Config(Adaptive)
                operation item2() : Unit {}
            }
            namespace namespace8 {
                operation item4() : Unit {
                    B();
                    C();
                }
                operation item5() : Unit {
                    open namespace7;
                    item1();
                    item2();
                }
            }

            // NotFound("B", Span { lo: 257, hi: 258 })
            // NotFound("C", Span { lo: 270, hi: 271 })
        "#]],
    );
}

#[test]
fn disallow_duplicate_intrinsic() {
    check(
        indoc! {"
            namespace A {
                operation B() : Unit {
                    body intrinsic;
                }
            }
            namespace B {
                operation B() : Unit {
                    body intrinsic;
                }
            }
        "},
        &expect![[r#"
            namespace namespace7 {
                operation item1() : Unit {
                    body intrinsic;
                }
            }
            namespace namespace8 {
                operation item3() : Unit {
                    body intrinsic;
                }
            }

            // DuplicateIntrinsic("B", Span { lo: 101, hi: 102 })
        "#]],
    );
}

#[test]
fn disallow_duplicate_intrinsic_and_non_intrinsic_collision() {
    check(
        indoc! {"
            namespace A {
                internal operation C() : Unit {
                    body intrinsic;
                }
            }
            namespace B {
                operation C() : Unit {}
            }
            namespace B {
                operation C() : Unit {
                    body intrinsic;
                }
            }
        "},
        &expect![[r#"
            namespace namespace7 {
                internal operation item1() : Unit {
                    body intrinsic;
                }
            }
            namespace namespace8 {
                operation item3() : Unit {}
            }
            namespace namespace8 {
                operation item5() : Unit {
                    body intrinsic;
                }
            }

            // Duplicate("C", "B", Span { lo: 154, hi: 155 })
            // DuplicateIntrinsic("C", Span { lo: 154, hi: 155 })
        "#]],
    );
}

#[allow(clippy::cast_possible_truncation)]
fn check_locals(input: &str, expect: &Expect) {
    let parts = input.split('↘').collect::<Vec<_>>();
    assert_eq!(
        parts.len(),
        2,
        "input must contain exactly one cursor marker"
    );
    let cursor_offset = parts[0].len() as u32;
    let source = parts.join("");

    let (_, _, locals, _, _) = compile(&source, LanguageFeatures::default());

    let locals = locals.get_all_at_offset(cursor_offset);
    let actual = locals.iter().fold(String::new(), |mut output, l| {
        let _ = writeln!(
            output,
            "{} ({})",
            l.name,
            match l.kind {
                LocalKind::Item(item_id) => item_id.to_string(),
                LocalKind::TyParam(param_id) => format!("ty_param {param_id}"),
                LocalKind::Var(node_id) => format!("var {node_id}"),
            }
        );
        output
    });

    expect.assert_eq(&actual);
}

#[test]
fn get_locals_vars() {
    check_locals(
        indoc! {"
            namespace Foo {
                function A() : Int {
                    let x = 0;
                    ↘
                    let y = 0;
                }
            }
        "},
        &expect![[r#"
            x (var 13)
        "#]],
    );
}

#[test]
fn get_locals_vars_shadowing_same_scope() {
    check_locals(
        indoc! {r#"
            namespace Foo {
                function A() : Int {
                    let x = 0;
                    let x = "foo";
                    ↘
                }
            }
        "#},
        &expect![[r#"
            x (var 17)
        "#]],
    );
}

#[test]
fn get_locals_vars_parent_scope() {
    check_locals(
        indoc! {r#"
            namespace Foo {
                function A() : Int {
                    let x = 0;
                    {
                        let y = 0;
                        ↘
                    }
                }
            }
        "#},
        &expect![[r#"
            y (var 20)
            x (var 13)
        "#]],
    );
}

#[test]
fn get_locals_params() {
    check_locals(
        indoc! {r#"
            namespace Foo {
                function A(x : Int) : Int {
                    ↘
                }
            }
        "#},
        &expect![[r#"
            x (var 8)
        "#]],
    );
}

#[test]
fn get_locals_spec_params() {
    check_locals(
        indoc! {"
            namespace Foo {
                operation A(q : Qubit) : (Qubit[], Qubit) {
                    controlled (cs, ...) {
                        ↘
                    }
                }
            }
        "},
        &expect![[r#"
            cs (var 23)
            q (var 8)
        "#]],
    );
}

#[test]
fn get_locals_before_binding() {
    check_locals(
        indoc! {"
            namespace Foo {
                function A() : Unit {
                    let y = 0;
                    let x = { ↘ };
                }
            }
        "},
        &expect![[r#"
            y (var 13)
        "#]],
    );
}

#[test]
fn get_locals_lambda_params() {
    check_locals(
        indoc! {"
            namespace Foo {
                function A() : Unit {
                    let y = 0;
                    let f = x -> { ↘ };
                }
            }
        "},
        &expect![[r#"
            x (var 20)
            y (var 13)
        "#]],
    );
}

#[test]
fn get_locals_for_loop() {
    check_locals(
        indoc! {"
            namespace Foo {
                function A() : Unit {
                    for x in 0..1 {
                        ↘
                    }
                }
            }
        "},
        &expect![[r#"
            x (var 14)
        "#]],
    );
}

#[test]
fn get_locals_for_loop_before_binding() {
    check_locals(
        indoc! {"
            namespace Foo {
                function A() : Unit {
                    for x in 0..{ ↘ } {
                    }
                }
            }
        "},
        &expect![""],
    );
}

#[test]
fn get_locals_items() {
    check_locals(
        indoc! {"
            namespace Foo {
                function A() : Unit {
                    ↘
                    function B() : Unit {}
                    newtype Bar = String;
                }
            }
        "},
        &expect![[r#"
            Bar (Item 3)
            B (Item 2)
        "#]],
    );
}

#[test]
fn get_locals_local_item_hide_parent_scope_variables() {
    check_locals(
        indoc! {"
            namespace Foo {
                function A() : Unit {
                    let x = 3;
                    function B() : Unit {
                        let y = 3;
                        ↘
                    }
                }
            }
        "},
        &expect![[r#"
            y (var 26)
            B (Item 2)
        "#]],
    );
}

#[test]
fn get_locals_shadow_parent_scope() {
    check_locals(
        indoc! {r#"
            namespace Foo {
                function A() : Unit {
                    let x = "foo";
                    {
                        let x = 0;
                        ↘
                    }
                }
            }
        "#},
        &expect![[r#"
            x (var 20)
        "#]],
    );
}

#[test]
fn get_locals_type_params() {
    check_locals(
        indoc! {"
            namespace Foo {
                function A<'T>(t: 'T) : Unit {
                    {
                        ↘
                    }
                }
            }
        "},
        &expect![[r#"
            t (var 9)
            'T (ty_param 0)
        "#]],
    );
}

#[test]
fn get_locals_block_scope_boundary() {
    check_locals(
        indoc! {"
            namespace Foo {
                function A() : Int {
                    {
                        let x = 0;
                    }↘
                }
            }
        "},
        &expect![""],
    );
}

#[test]
fn get_locals_block_scope_boundary_begin() {
    check_locals(
        indoc! {"
            namespace Foo {
                function A() : Int {
                    ↘{
                        function Bar(): Unit {}
                    }
                }
            }
        "},
        &expect![""],
    );
}

#[test]
fn use_after_scope() {
    check(
        indoc! {"
            namespace Foo {
                function A() : Unit {
                    {
                        let x = 42;
                    }
                    x; // x should not be accessible here
                }
            }
        "},
        &expect![[r#"
            namespace namespace7 {
                function item1() : Unit {
                    {
                        let local16 = 42;
                    }
                    x; // x should not be accessible here
                }
            }

            // NotFound("x", Span { lo: 94, hi: 95 })
        "#]],
    );
}

#[test]
fn nested_function_definition() {
    check(
        indoc! {"
            namespace Foo {
                function A() : Unit {
                    function B() : Unit {
                        function C() : Unit {}
                        C();
                    }
                    B();
                }
            }
        "},
        &expect![[r#"
            namespace namespace7 {
                function item1() : Unit {
                    function item2() : Unit {
                        function item3() : Unit {}
                        item3();
                    }
                    item2();
                }
            }
        "#]],
    );
}

#[test]
fn variable_in_nested_blocks() {
    check(
        indoc! {"
            namespace Foo {
                function A() : Unit {
                    {
                        let x = 10;
                        {
                            let y = x + 5;
                            y; // Should be accessible
                        }
                        y; // Should not be accessible
                    }
                }
            }
        "},
        &expect![[r#"
            namespace namespace7 {
                function item1() : Unit {
                    {
                        let local16 = 10;
                        {
                            let local23 = local16 + 5;
                            local23; // Should be accessible
                        }
                        y; // Should not be accessible
                    }
                }
            }

            // NotFound("y", Span { lo: 190, hi: 191 })
        "#]],
    );
}

#[test]
fn function_call_with_namespace_alias() {
    check(
        indoc! {"
            namespace Foo {
                function A() : Unit {}
            }
            namespace Bar {
                open Foo as F;
                function B() : Unit {
                    F.A();
                }
            }
        "},
        &expect![[r#"
            namespace namespace7 {
                function item1() : Unit {}
            }
            namespace namespace8 {
                open namespace7 as F;
                function item3() : Unit {
                    item1();
                }
            }
        "#]],
    );
}

#[test]
fn type_alias_in_function_scope() {
    check(
        indoc! {"
            namespace Foo {
                function A() : Unit {
                    newtype MyInt = Int;
                    let x : MyInt = MyInt(5);
                }
                function B() : Unit {
                    let z: MyInt = MyInt(5); // this should be a different type (and unresolved)
                }
            }
        "},
        &expect![[r#"
            namespace namespace7 {
                function item1() : Unit {
                    newtype item3 = Int;
                    let local20 : item3 = item3(5);
                }
                function item2() : Unit {
                    let local40: MyInt = MyInt(5); // this should be a different type (and unresolved)
                }
            }

            // NotFound("MyInt", Span { lo: 152, hi: 157 })
            // NotFound("MyInt", Span { lo: 160, hi: 165 })
        "#]],
    );
}

#[test]
fn lambda_inside_lambda() {
    check(
        indoc! {"
            namespace Foo {
                function A() : Unit {
                    let f = () -> {
                        let g = (x) -> x + 1;
                        g(10);
                    };
                    f();
                }
            }
        "},
        &expect![[r#"
            namespace namespace7 {
                function item1() : Unit {
                    let local13 = () -> {
                        let local20 = (local24) -> local24 + 1;
                        local20(10);
                    };
                    local13();
                }
            }
        "#]],
    );
}

#[test]
fn nested_namespaces_with_same_function_name() {
    check(
        indoc! {"
            namespace Foo {
                function A() : Unit {}
            }
            namespace Bar {
                function A() : Unit {}
                function B() : Unit {
                    Foo.A();
                    A(); // Should call Bar.A without needing to qualify
                }
            }
        "},
        &expect![[r#"
            namespace namespace7 {
                function item1() : Unit {}
            }
            namespace namespace8 {
                function item3() : Unit {}
                function item4() : Unit {
                    item1();
                    item3(); // Should call Bar.A without needing to qualify
                }
            }
        "#]],
    );
}

#[test]
fn newtype_with_invalid_field_type() {
    check(
        indoc! {"
            namespace Foo {
                newtype Complex = (Re: Real, Im: Imaginary); // Imaginary is not a valid type
            }
        "},
        &expect![[r#"
            namespace namespace7 {
                newtype item1 = (Re: Real, Im: Imaginary); // Imaginary is not a valid type
            }

            // NotFound("Real", Span { lo: 43, hi: 47 })
            // NotFound("Imaginary", Span { lo: 53, hi: 62 })
        "#]],
    );
}

#[test]
fn newtype_with_tuple_destructuring() {
    check(
        indoc! {"
            namespace Foo {
                newtype Pair = (First: Int, Second: Int);
                function Destructure(pair: Pair) : Int {
                    let (first, second) = pair;
                    first + second
                }
            }
        "},
        &expect![[r#"
            namespace namespace7 {
                newtype item1 = (First: Int, Second: Int);
                function item2(local21: item1) : Int {
                    let (local32, local34) = local21;
                    local32 + local34
                }
            }
        "#]],
    );
}

#[test]
fn items_resolve_according_to_implicit_hierarchy() {
    check(
        indoc! {"
namespace Foo {
  @EntryPoint()
  function Main(): Int {
    Foo()
  }

  function Foo() : Int {
    Bar.Baz.Quux()
  }
}

namespace Foo.Bar.Baz {
  function Quux() : Int { 6 }
}
"},
        &expect![[r#"
            namespace namespace7 {
              @EntryPoint()
              function item1(): Int {
                item2()
              }

              function item2() : Int {
                item4()
              }
            }

            namespace namespace9 {
              function item4() : Int { 6 }
            }
        "#]],
    );
}

#[test]
fn basic_hierarchical_namespace() {
    check(
        indoc! {"
    namespace Foo.Bar.Baz {
        operation Quux() : Unit {}
    }
    namespace A {
        open Foo;
        operation Main() : Unit {
            Bar.Baz.Quux();
        }
    }
    namespace B {
        open Foo.Bar;
        operation Main() : Unit {
            Baz.Quux();
        }
    }"},
        &expect![[r#"
            namespace namespace9 {
                operation item1() : Unit {}
            }
            namespace namespace10 {
                open namespace7;
                operation item3() : Unit {
                    item1();
                }
            }
            namespace namespace11 {
                open namespace8;
                operation item5() : Unit {
                    item1();
                }
            }"#]],
    );
}

#[test]
fn test_katas_shadowing_use_case() {
    check(
        indoc! {"namespace Kata {
    operation ApplyX() : Unit {
        // Do nothing.
    }
}

namespace Kata.Verification {
    operation CheckSolution() : Bool {
        let _ = Kata.ApplyX();
        let _ = ApplyX();
    }

    operation ApplyX() : Unit {}
}
" },
        &expect![[r#"
            namespace namespace7 {
                operation item1() : Unit {
                    // Do nothing.
                }
            }

            namespace namespace8 {
                operation item3() : Bool {
                    let _ = item1();
                    let _ = item4();
                }

                operation item4() : Unit {}
            }
        "#]],
    );
}

#[test]
fn open_can_access_parent_scope() {
    check(
        indoc! {r#"
namespace Foo.Bar {
    operation Hello() : Unit {

    }
}

namespace Foo {
    open Bar;
    @EntryPoint()
    operation Main() : Unit {
        Hello();
    }
}"#},
        &expect![[r#"
            namespace namespace8 {
                operation item1() : Unit {

                }
            }

            namespace namespace7 {
                open Bar;
                @EntryPoint()
                operation item3() : Unit {
                    item1();
                }
            }"#]],
    );
}

#[test]
fn test_export_statement() {
    check(
        indoc! {"namespace Foo {
    operation ApplyX() : Unit {
    }
    export { ApplyX };
}
" },
        &expect![[r#"
            namespace namespace7 {
                operation item1() : Unit {
                }
                export { item1 };
            }
        "#]],
    );
}

#[test]
fn test_complicated_nested_export_statement() {
    check(
        indoc! {
"

namespace Foo {
    export { Foo.Bar.Baz.Quux.HelloWorld };
}
namespace Foo.Bar.Baz.Quux {
    function HelloWorld() : Unit {}
}

namespace Foo.Bar {
   export { Baz.Quux.HelloWorld };
}

namespace Foo.Bar.Baz {
    export { Quux.HelloWorld };
}

namespace Foo.Bar.Graule {
    // HelloWorld should be available from all namespaces
    operation Main() : Unit {
        Foo.Bar.Baz.Quux.HelloWorld();
        Foo.Bar.Baz.HelloWorld();
        Foo.Bar.HelloWorld();
        Foo.HelloWorld();
        open Foo;
        HelloWorld();
    }
    // and we should be able to re-export it
    export { Foo.HelloWorld };
}" },
        &expect![[r#"

            namespace namespace7 {
                export { item2 };
            }
            namespace namespace10 {
                function item2() : Unit {}
            }

            namespace namespace8 {
               export { item2 };
            }

            namespace namespace9 {
                export { item2 };
            }

            namespace namespace11 {
                // HelloWorld should be available from all namespaces
                operation item6() : Unit {
                    item2();
                    item2();
                    item2();
                    item2();
                    open namespace7;
                    item2();
                }
                // and we should be able to re-export it
                export { item2 };
            }"#]],
    );
}

#[test]
fn exports_aware_of_opens() {
    check(
        indoc! {r#"
            namespace Foo {
                operation F() : Unit {}
            }
            namespace Main {
                open Foo;
                export { F };
            }
            "# },
        &expect![[r#"
                namespace namespace7 {
                    operation item1() : Unit {}
                }
                namespace namespace8 {
                    open namespace7;
                    export { item1 };
                }
            "#]],
    );
}

#[test]
fn export_symbol_and_call_it() {
    check(
        indoc! {
"
namespace Foo {
    export { Foo.Bar.Baz.Quux.Function };
}
namespace Foo.Bar.Baz.Quux {
    function Function() : Unit {}
}

namespace Main {
  open Foo;
  operation Main() : Unit {
    Foo.Function();
    Function();
  }
}" },
        &expect![[r#"
            namespace namespace7 {
                export { item2 };
            }
            namespace namespace10 {
                function item2() : Unit {}
            }

            namespace namespace11 {
              open namespace7;
              operation item4() : Unit {
                item2();
                item2();
              }
            }"#]],
    );
}
#[test]
fn multiple_exports() {
    check(
        indoc! {"
            namespace Foo {
                operation ApplyX() : Unit {}
                operation ApplyY() : Unit {}
                export { ApplyX, ApplyY };
            }
            namespace Main {
                open Foo;
                operation Main() : Unit {
                    ApplyX();
                    ApplyY();
                }
            }
        "},
        &expect![[r#"
            namespace namespace7 {
                operation item1() : Unit {}
                operation item2() : Unit {}
                export { item1, item2 };
            }
            namespace namespace8 {
                open namespace7;
                operation item4() : Unit {
                    item1();
                    item2();
                }
            }
        "#]],
    );
}

#[test]
fn no_exports() {
    check(
        indoc! {"
            namespace Foo {
                operation ApplyX() : Unit {}
            }
            namespace Main {
                open Foo;
                operation Main() : Unit {
                    ApplyX();
                }
            }
        "},
        &expect![[r#"
            namespace namespace7 {
                operation item1() : Unit {}
            }
            namespace namespace8 {
                open namespace7;
                operation item3() : Unit {
                    item1();
                }
            }
        "#]],
    );
}

#[test]
fn export_non_existent_symbol() {
    check(
        indoc! {"
            namespace Foo {
                export { NonExistent };
            }
        "},
        &expect![[r#"
            namespace namespace7 {
                export { NonExistent };
            }

            // NotFound("NonExistent", Span { lo: 29, hi: 40 })
        "#]],
    );
}

#[test]
fn export_symbol_from_nested_namespace() {
    check(
        indoc! {"
            namespace Foo.Bar  {
                operation ApplyX() : Unit {}
            }
            namespace Foo {
                export { Bar.ApplyX };
            }
            namespace Main {
                open Foo;
                operation Main() : Unit {
                    Bar.ApplyX();
                }
            }
        "},
        &expect![[r#"
            namespace namespace8  {
                operation item1() : Unit {}
            }
            namespace namespace7 {
                export { item1 };
            }
            namespace namespace9 {
                open namespace7;
                operation item4() : Unit {
                    item1();
                }
            }
        "#]],
    );
}

#[test]
fn disallow_exporting_local_vars() {
    check(
        indoc! {"
            namespace Foo {
                operation Main() : Unit {
                    let x = 5;
                }
                export { x };
            }
        "},
        &expect![[r#"
            namespace namespace7 {
                operation item1() : Unit {
                    let local13 = 5;
                }
                export { x };
            }

            // NotFound("x", Span { lo: 84, hi: 85 })
        "#]],
    );
}

#[test]
fn export_non_item() {
    check(
        indoc! {"
            namespace Bar {}
            namespace Foo {
                operation Main() : Unit {
                }
                export { Unit };

            }
        "},
        &expect![[r#"
            namespace namespace7 {}
            namespace namespace8 {
                operation item2() : Unit {
                }
                export { Unit };

            }

            // ExportedNonItem(Span { lo: 82, hi: 86 })
        "#]],
    );
}

#[test]
fn export_udt() {
    check(
        indoc! {"
            namespace Foo {
                newtype Pair = (First: Int, Second: Int);
                export { Pair };
            }
            namespace Main {
                open Foo;
                operation Main() : Unit {
                    Pair(1, 2);
                }
            }
        "},
        &expect![[r#"
            namespace namespace7 {
                newtype item1 = (First: Int, Second: Int);
                export { item1 };
            }
            namespace namespace8 {
                open namespace7;
                operation item3() : Unit {
                    item1(1, 2);
                }
            }
        "#]],
    );
}

#[test]
<<<<<<< HEAD
fn import_single_item() {
    check(
        indoc! {"
            namespace Foo {
                function Bar() : Unit {}
            }
            namespace Main {
                import Foo.Bar;
                operation Main() : Unit {
                    Bar();
                }
            }
        "},
        &expect![[r#"
            namespace namespace7 {
                function item1() : Unit {}
            }
            namespace namespace8 {
                import {item1}
                operation item3() : Unit {
                    item1();
                }
            }
        "#]],
    );
}

#[test]
fn import_namespace() {
    check(
        indoc! {"
            namespace Foo.Bar {
                function Baz() : Unit {}
            }
            namespace Main {
                import Foo.Bar;
                operation Main() : Unit {
                    Bar.Baz();
                }
            }
        "},
        &expect![[r#"
            namespace namespace8 {
                function item1() : Unit {}
            }
            namespace namespace9 {
                import {namespace8}
                operation item3() : Unit {
                    item1();
                }
            }
        "#]],
    );
}

#[test]
fn import_non_existent_item() {
    check(
        indoc! {"
            namespace Foo {
            }
            namespace Main {
                import Foo.Bar;
                operation Main() : Unit {
                    Bar();
                }
            }
        "},
        &expect![[r#"
            namespace namespace7 {
            }
            namespace namespace8 {
                import Foo.Bar;
                operation item2() : Unit {
                    Bar();
                }
            }

            // NotFound("Bar", Span { lo: 50, hi: 53 })
            // NotFound("Bar", Span { lo: 93, hi: 96 })
        "#]],
    );
}

#[test]
fn import_shadowing() {
    check(
        indoc! {"
            namespace Foo {
                function Bar() : Unit {}
            }
            namespace Main {
                function Bar() : Unit {}
                import Foo.Bar;
                operation Main() : Unit {
                    Bar();
                }
            }
        "},
        &expect![[r#"
            namespace namespace7 {
                function item1() : Unit {}
            }
            namespace namespace8 {
                function item3() : Unit {}
                import {item1}
                operation item4() : Unit {
                    item1();
                }
            }
        "#]],
    );
}

#[test]
fn import_with_alias() {
    check(
        indoc! {"
            namespace Foo {
                function Bar() : Unit {}
            }
            namespace Main {
                import Foo.Bar as Baz;
                operation Main() : Unit {
                    Baz();
                }
            }
        "},
        &expect![[r#"
            namespace namespace7 {
                function item1() : Unit {}
            }
            namespace namespace8 {
                import {item1}
                operation item3() : Unit {
                    item1();
                }
            }
        "#]],
    );
}
#[test]
fn import_non_item() {
    check(
        indoc! {"
            namespace Main {
                import Unit;
                operation Main() : Unit {
                }
            }
        "},
        &expect![[r#"
            namespace namespace7 {
                import {Unit}
                operation item1() : Unit {
                }
            }

            // ImportedNonItem(Span { lo: 28, hi: 32 })
        "#]],
    );
}

#[test]
fn import_namespace_nested() {
    check(
        indoc! {"
            namespace Foo.Bar.Baz {
                operation Quux() : Unit {}
            }
            namespace Main {
                import Foo.Bar;
                operation Main() : Unit {
                    Bar.Baz.Quux();
                }
            }
        "},
        &expect![[r#"
            namespace namespace9 {
                operation item1() : Unit {}
            }
            namespace namespace10 {
                import {namespace8}
                operation item3() : Unit {
                    Bar.Baz.Quux();
                }
            }

            // NotFound("Quux", Span { lo: 140, hi: 144 })
        "#]],
    );
}

#[test]
fn import_single_namespace() {
    check(
        indoc! {"
            namespace Foo {
                operation Bar() : Unit {}
            }
            namespace Main {
                import Foo;

                operation Main() : Unit {
                    Foo.Bar();
=======
fn export_with_alias() {
    check(
        indoc! {"
            namespace Foo {
                operation ApplyX() : Unit {}
                export { ApplyX as SomeAlias };
            }
            namespace Main {
                open Foo;
                operation Main() : Unit {
                    SomeAlias();
>>>>>>> 00e03f9e
                }
            }
        "},
        &expect![[r#"
            namespace namespace7 {
                operation item1() : Unit {}
<<<<<<< HEAD
            }
            namespace namespace8 {
                import {namespace7}

=======
                export { item1 };
            }
            namespace namespace8 {
                open namespace7;
>>>>>>> 00e03f9e
                operation item3() : Unit {
                    item1();
                }
            }
        "#]],
    );
}

#[test]
<<<<<<< HEAD
fn import_shadowing_function() {
    check(
        indoc! {"
            namespace Foo {
                operation Bar() : Unit {}
            }
            namespace Main {
                operation Bar() : Unit {}
                operation Main() : Unit {
                    import Foo.Bar;
                    Bar();
=======
fn multiple_exports_with_aliases() {
    check(
        indoc! {"
            namespace Foo {
                operation ApplyX() : Unit {}
                operation ApplyY() : Unit {}
                export { ApplyX as SomeAlias, ApplyY as AnotherAlias };
            }
            namespace Main {
                open Foo;
                operation Main() : Unit {
                    SomeAlias();
                    AnotherAlias();
>>>>>>> 00e03f9e
                }
            }
        "},
        &expect![[r#"
            namespace namespace7 {
                operation item1() : Unit {}
<<<<<<< HEAD
            }
            namespace namespace8 {
                operation item3() : Unit {}
                operation item4() : Unit {
                    import {item1}
                    item1();
=======
                operation item2() : Unit {}
                export { item1, item2 };
            }
            namespace namespace8 {
                open namespace7;
                operation item4() : Unit {
                    item1();
                    item2();
>>>>>>> 00e03f9e
                }
            }
        "#]],
    );
}

#[test]
<<<<<<< HEAD
fn import_non_existent_namespace() {
    check(
        indoc! {"
            namespace Main {
                operation Main() : Unit {
                    import NonExistent;
                }
            }
        "},
        &expect![[r#"
            namespace namespace7 {
                operation item1() : Unit {
                    import NonExistent;
                }
            }

            // NotFound("NonExistent", Span { lo: 62, hi: 73 })
        "#]],
    );
}

#[test]
fn import_self() {
    check(
        indoc! {"
            namespace Main {
                operation Foo() : Unit {
                    import Foo;
                }
            }
        "},
        &expect![[r#"
            namespace namespace7 {
                operation item1() : Unit {
                    import {item1}
                }
            }
        "#]],
    );
}

#[test]
fn import_tree_single_level() {
    check(
        indoc! {"
            namespace Foo {
                operation Bar() : Unit {}
                operation Baz() : Unit {}
            }
            namespace Main {
                import Foo.{Bar, Baz};

                operation Main() : Unit {
                    Bar();
                    Baz();
=======
fn aliased_exports_call_with_qualified_paths() {
    check(
        indoc! {"
            namespace Foo {
                operation ApplyX() : Unit {}
                operation ApplyY() : Unit {}
                export { ApplyX as SomeAlias, ApplyY as AnotherAlias };
            }
            namespace Main {
                open Foo;
                operation Main() : Unit {
                    Foo.SomeAlias();
                    Foo.AnotherAlias();
>>>>>>> 00e03f9e
                }
            }
        "},
        &expect![[r#"
            namespace namespace7 {
                operation item1() : Unit {}
                operation item2() : Unit {}
<<<<<<< HEAD
            }
            namespace namespace8 {
                import {item1, item2}

=======
                export { item1, item2 };
            }
            namespace namespace8 {
                open namespace7;
>>>>>>> 00e03f9e
                operation item4() : Unit {
                    item1();
                    item2();
                }
            }
        "#]],
    );
}

#[test]
<<<<<<< HEAD
fn import_tree_multi_level() {
    check(
        indoc! {"
            namespace Foo.Bar {
                operation Baz() : Unit {}
            }
            namespace Main {
                import Foo.{Bar.{Baz}};

                operation Main() : Unit {
                    Baz();
                }
            }
        "},
        &expect![[r#"
            namespace namespace8 {
                operation item1() : Unit {}
            }
            namespace namespace9 {
                import {item1}

                operation item3() : Unit {
                    item1();
                }
            }
        "#]],
    );
}

#[test]
fn import_tree_non_existent_item() {
    check(
        indoc! {"
            namespace Foo {
                operation Bar() : Unit {}
            }
            namespace Main {
                import Foo.{Baz};

                operation Main() : Unit {
                    Baz();
                }
=======
fn reexport_from_full_path_with_alias() {
    check(
        indoc! {"
            namespace Foo {
                operation ApplyX() : Unit {}
                export { ApplyX as SomeAlias };
            }
            namespace Main {
                open Foo;
                export { Foo.SomeAlias as AnotherAlias };
>>>>>>> 00e03f9e
            }
        "},
        &expect![[r#"
            namespace namespace7 {
                operation item1() : Unit {}
<<<<<<< HEAD
            }
            namespace namespace8 {
                import Foo.{Baz};

                operation item3() : Unit {
                    Baz();
                }
            }

            // NotFound("Baz", Span { lo: 81, hi: 84 })
            // NotFound("Baz", Span { lo: 126, hi: 129 })
        "#]],
    );
}

#[test]
fn import_tree_shadowing() {
    check(
        indoc! {"
            namespace Foo {
                operation Bar() : Unit {}
            }
            namespace Main {
                operation Bar() : Unit {}
                import Foo.{Bar};

                operation Main() : Unit {
                    Bar();
                }
            }
        "},
        &expect![[r#"
            namespace namespace7 {
                operation item1() : Unit {}
            }
            namespace namespace8 {
                operation item3() : Unit {}
                import {item1}

                operation item4() : Unit {
                    item1();
                }
            }
        "#]],
    );
}

#[test]
fn import_duplicate_symbol() {
    check(
        indoc! { r#"
        namespace Main {
            import Foo.{Bar.{Baz}, Bar.{Baz}};
        }
        namespace Foo.Bar {
            operation Baz() : Unit {}
        }
"# },
        &expect![[r#"
            namespace namespace7 {
                import {item2}
            }
            namespace namespace9 {
                operation item2() : Unit {}
            }

            // ImportedDuplicate("Baz", Span { lo: 49, hi: 52 })
        "#]],
    );
}

#[test]
fn import_takes_precedence_over_local_decl() {
    check(
        indoc! { r#"
        namespace Main {

            operation Baz() : Unit {
                import Foo.Bar.Baz;
                Baz();
            }

        }

        namespace Foo.Bar {
            operation Baz() : Unit {}
        }
"# },
        &expect![[r#"
            namespace namespace7 {

                operation item1() : Unit {
                    import {item3}
                    item3();
                }

            }

            namespace namespace9 {
                operation item3() : Unit {}
=======
                export { item1 };
            }
            namespace namespace8 {
                open namespace7;
                export { item1 };
>>>>>>> 00e03f9e
            }
        "#]],
    );
}<|MERGE_RESOLUTION|>--- conflicted
+++ resolved
@@ -3264,7 +3264,130 @@
 }
 
 #[test]
-<<<<<<< HEAD
+fn export_with_alias() {
+    check(
+        indoc! {"
+            namespace Foo {
+                operation ApplyX() : Unit {}
+                export { ApplyX as SomeAlias };
+            }
+            namespace Main {
+                open Foo;
+                operation Main() : Unit {
+                    SomeAlias();
+                }
+            }
+        "},
+        &expect![[r#"
+            namespace namespace7 {
+                operation item1() : Unit {}
+                export { item1 };
+            }
+            namespace namespace8 {
+                open namespace7;
+                operation item3() : Unit {
+                    item1();
+                }
+            }
+        "#]],
+    );
+}
+
+#[test]
+fn multiple_exports_with_aliases() {
+    check(
+        indoc! {"
+            namespace Foo {
+                operation ApplyX() : Unit {}
+                operation ApplyY() : Unit {}
+                export { ApplyX as SomeAlias, ApplyY as AnotherAlias };
+            }
+            namespace Main {
+                open Foo;
+                operation Main() : Unit {
+                    SomeAlias();
+                    AnotherAlias();
+                }
+            }
+        "},
+        &expect![[r#"
+            namespace namespace7 {
+                operation item1() : Unit {}
+                operation item2() : Unit {}
+                export { item1, item2 };
+            }
+            namespace namespace8 {
+                open namespace7;
+                operation item4() : Unit {
+                    item1();
+                    item2();
+                }
+            }
+        "#]],
+    );
+}
+
+#[test]
+fn aliased_exports_call_with_qualified_paths() {
+    check(
+        indoc! {"
+            namespace Foo {
+                operation ApplyX() : Unit {}
+                operation ApplyY() : Unit {}
+                export { ApplyX as SomeAlias, ApplyY as AnotherAlias };
+            }
+            namespace Main {
+                open Foo;
+                operation Main() : Unit {
+                    Foo.SomeAlias();
+                    Foo.AnotherAlias();
+                }
+            }
+        "},
+        &expect![[r#"
+            namespace namespace7 {
+                operation item1() : Unit {}
+                operation item2() : Unit {}
+                export { item1, item2 };
+            }
+            namespace namespace8 {
+                open namespace7;
+                operation item4() : Unit {
+                    item1();
+                    item2();
+                }
+            }
+        "#]],
+    );
+}
+
+#[test]
+fn reexport_from_full_path_with_alias() {
+    check(
+        indoc! {"
+            namespace Foo {
+                operation ApplyX() : Unit {}
+                export { ApplyX as SomeAlias };
+            }
+            namespace Main {
+                open Foo;
+                export { Foo.SomeAlias as AnotherAlias };
+            }
+        "},
+        &expect![[r#"
+            namespace namespace7 {
+                operation item1() : Unit {}
+                export { item1 };
+            }
+            namespace namespace8 {
+                open namespace7;
+                export { item1 };
+            }
+        "#]],
+    );
+}
+
+#[test]
 fn import_single_item() {
     check(
         indoc! {"
@@ -3406,6 +3529,7 @@
         "#]],
     );
 }
+
 #[test]
 fn import_non_item() {
     check(
@@ -3470,36 +3594,16 @@
 
                 operation Main() : Unit {
                     Foo.Bar();
-=======
-fn export_with_alias() {
-    check(
-        indoc! {"
-            namespace Foo {
-                operation ApplyX() : Unit {}
-                export { ApplyX as SomeAlias };
-            }
-            namespace Main {
-                open Foo;
-                operation Main() : Unit {
-                    SomeAlias();
->>>>>>> 00e03f9e
                 }
             }
         "},
         &expect![[r#"
             namespace namespace7 {
                 operation item1() : Unit {}
-<<<<<<< HEAD
             }
             namespace namespace8 {
                 import {namespace7}
 
-=======
-                export { item1 };
-            }
-            namespace namespace8 {
-                open namespace7;
->>>>>>> 00e03f9e
                 operation item3() : Unit {
                     item1();
                 }
@@ -3509,7 +3613,6 @@
 }
 
 #[test]
-<<<<<<< HEAD
 fn import_shadowing_function() {
     check(
         indoc! {"
@@ -3521,151 +3624,101 @@
                 operation Main() : Unit {
                     import Foo.Bar;
                     Bar();
-=======
-fn multiple_exports_with_aliases() {
-    check(
-        indoc! {"
-            namespace Foo {
-                operation ApplyX() : Unit {}
-                operation ApplyY() : Unit {}
-                export { ApplyX as SomeAlias, ApplyY as AnotherAlias };
-            }
-            namespace Main {
-                open Foo;
-                operation Main() : Unit {
-                    SomeAlias();
-                    AnotherAlias();
->>>>>>> 00e03f9e
                 }
             }
         "},
         &expect![[r#"
             namespace namespace7 {
                 operation item1() : Unit {}
-<<<<<<< HEAD
             }
             namespace namespace8 {
                 operation item3() : Unit {}
                 operation item4() : Unit {
                     import {item1}
                     item1();
-=======
+                }
+            }
+        "#]],
+    );
+}
+
+#[test]
+fn import_non_existent_namespace() {
+    check(
+        indoc! {"
+            namespace Main {
+                operation Main() : Unit {
+                    import NonExistent;
+                }
+            }
+        "},
+        &expect![[r#"
+            namespace namespace7 {
+                operation item1() : Unit {
+                    import NonExistent;
+                }
+            }
+
+            // NotFound("NonExistent", Span { lo: 62, hi: 73 })
+        "#]],
+    );
+}
+
+#[test]
+fn import_self() {
+    check(
+        indoc! {"
+            namespace Main {
+                operation Foo() : Unit {
+                    import Foo;
+                }
+            }
+        "},
+        &expect![[r#"
+            namespace namespace7 {
+                operation item1() : Unit {
+                    import {item1}
+                }
+            }
+        "#]],
+    );
+}
+
+#[test]
+fn import_tree_single_level() {
+    check(
+        indoc! {"
+            namespace Foo {
+                operation Bar() : Unit {}
+                operation Baz() : Unit {}
+            }
+            namespace Main {
+                import Foo.{Bar, Baz};
+
+                operation Main() : Unit {
+                    Bar();
+                    Baz();
+                }
+            }
+        "},
+        &expect![[r#"
+            namespace namespace7 {
+                operation item1() : Unit {}
                 operation item2() : Unit {}
-                export { item1, item2 };
-            }
-            namespace namespace8 {
-                open namespace7;
+            }
+            namespace namespace8 {
+                import {item1, item2}
+
                 operation item4() : Unit {
                     item1();
                     item2();
->>>>>>> 00e03f9e
-                }
-            }
-        "#]],
-    );
-}
-
-#[test]
-<<<<<<< HEAD
-fn import_non_existent_namespace() {
-    check(
-        indoc! {"
-            namespace Main {
-                operation Main() : Unit {
-                    import NonExistent;
-                }
-            }
-        "},
-        &expect![[r#"
-            namespace namespace7 {
-                operation item1() : Unit {
-                    import NonExistent;
-                }
-            }
-
-            // NotFound("NonExistent", Span { lo: 62, hi: 73 })
-        "#]],
-    );
-}
-
-#[test]
-fn import_self() {
-    check(
-        indoc! {"
-            namespace Main {
-                operation Foo() : Unit {
-                    import Foo;
-                }
-            }
-        "},
-        &expect![[r#"
-            namespace namespace7 {
-                operation item1() : Unit {
-                    import {item1}
-                }
-            }
-        "#]],
-    );
-}
-
-#[test]
-fn import_tree_single_level() {
-    check(
-        indoc! {"
-            namespace Foo {
-                operation Bar() : Unit {}
-                operation Baz() : Unit {}
-            }
-            namespace Main {
-                import Foo.{Bar, Baz};
-
-                operation Main() : Unit {
-                    Bar();
-                    Baz();
-=======
-fn aliased_exports_call_with_qualified_paths() {
-    check(
-        indoc! {"
-            namespace Foo {
-                operation ApplyX() : Unit {}
-                operation ApplyY() : Unit {}
-                export { ApplyX as SomeAlias, ApplyY as AnotherAlias };
-            }
-            namespace Main {
-                open Foo;
-                operation Main() : Unit {
-                    Foo.SomeAlias();
-                    Foo.AnotherAlias();
->>>>>>> 00e03f9e
-                }
-            }
-        "},
-        &expect![[r#"
-            namespace namespace7 {
-                operation item1() : Unit {}
-                operation item2() : Unit {}
-<<<<<<< HEAD
-            }
-            namespace namespace8 {
-                import {item1, item2}
-
-=======
-                export { item1, item2 };
-            }
-            namespace namespace8 {
-                open namespace7;
->>>>>>> 00e03f9e
-                operation item4() : Unit {
-                    item1();
-                    item2();
-                }
-            }
-        "#]],
-    );
-}
-
-#[test]
-<<<<<<< HEAD
+                }
+            }
+        "#]],
+    );
+}
+
+#[test]
 fn import_tree_multi_level() {
     check(
         indoc! {"
@@ -3708,24 +3761,11 @@
                 operation Main() : Unit {
                     Baz();
                 }
-=======
-fn reexport_from_full_path_with_alias() {
-    check(
-        indoc! {"
-            namespace Foo {
-                operation ApplyX() : Unit {}
-                export { ApplyX as SomeAlias };
-            }
-            namespace Main {
-                open Foo;
-                export { Foo.SomeAlias as AnotherAlias };
->>>>>>> 00e03f9e
             }
         "},
         &expect![[r#"
             namespace namespace7 {
                 operation item1() : Unit {}
-<<<<<<< HEAD
             }
             namespace namespace8 {
                 import Foo.{Baz};
@@ -3826,13 +3866,6 @@
 
             namespace namespace9 {
                 operation item3() : Unit {}
-=======
-                export { item1 };
-            }
-            namespace namespace8 {
-                open namespace7;
-                export { item1 };
->>>>>>> 00e03f9e
             }
         "#]],
     );
