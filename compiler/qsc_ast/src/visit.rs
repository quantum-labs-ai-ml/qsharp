--- conflicted
+++ resolved
@@ -2,17 +2,10 @@
 // Licensed under the MIT License.
 
 use crate::ast::{
-<<<<<<< HEAD
-    Attr, Block, CallableBody, CallableDecl, Expr, ExprKind, FieldAssign, FieldDef, FunctorExpr,
-    FunctorExprKind, Ident, Item, ItemKind, Namespace, Package, Pat, PatKind, Path, PathKind,
-    QubitInit, QubitInitKind, SpecBody, SpecDecl, Stmt, StmtKind, StringComponent, StructDecl,
-    TopLevelNode, Ty, TyDef, TyDefKind, TyKind, TyParam,
-=======
     Attr, Block, CallableBody, CallableDecl, Expr, ExprKind, FieldAccess, FieldAssign, FieldDef,
     FunctorExpr, FunctorExprKind, Ident, Item, ItemKind, Namespace, Package, Pat, PatKind, Path,
     PathKind, QubitInit, QubitInitKind, SpecBody, SpecDecl, Stmt, StmtKind, StringComponent,
-    StructDecl, TopLevelNode, Ty, TyDef, TyDefKind, TyKind,
->>>>>>> 5b95d957
+    StructDecl, TopLevelNode, Ty, TyDef, TyDefKind, TyKind, TyParam,
 };
 
 pub trait Visitor<'a>: Sized {
