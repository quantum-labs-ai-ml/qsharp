--- conflicted
+++ resolved
@@ -1798,7 +1798,63 @@
     }
 }
 
-<<<<<<< HEAD
+/// An individual item within an [`ExportDecl`]. This can be a path or a path with an alias.
+#[derive(Clone, Debug, PartialEq, Eq, Default)]
+pub struct ExportItem {
+    /// The path to the item being exported.
+    pub path: Path,
+    /// An optional alias for the item being exported.
+    pub alias: Option<Ident>,
+}
+
+impl Display for ExportItem {
+    fn fmt(&self, f: &mut Formatter<'_>) -> fmt::Result {
+        let ExportItem {
+            ref path,
+            ref alias,
+        } = self;
+        match alias {
+            Some(alias) => write!(f, "{path} as {alias}"),
+            None => write!(f, "{path}"),
+        }
+    }
+}
+
+impl WithSpan for ExportItem {
+    fn with_span(self, span: Span) -> Self {
+        ExportItem {
+            path: self.path.with_span(span),
+            alias: self.alias.map(|x| x.with_span(span)),
+        }
+    }
+}
+
+impl ExportItem {
+    /// Returns the span of the export item. This includes the path and , if any exists, the alias.
+    #[must_use]
+    pub fn span(&self) -> Span {
+        match self.alias {
+            Some(ref alias) => {
+                // join the path and alias spans
+                Span {
+                    lo: self.path.span.lo,
+                    hi: alias.span.hi,
+                }
+            }
+            None => self.path.span,
+        }
+    }
+
+    /// Returns the alias ident, if any, or the name from the path if no alias is present.
+    #[must_use]
+    pub fn name(&self) -> &Ident {
+        match self.alias {
+            Some(ref alias) => alias,
+            None => &self.path.name,
+        }
+    }
+}
+
 /// An import declaration, which is used to pull in individual symbols into the current
 /// scope.
 #[derive(Clone, Debug, PartialEq, Eq)]
@@ -1844,61 +1900,5 @@
 impl WithSpan for ImportItem {
     fn with_span(self, span: Span) -> Self {
         Self { span, ..self }
-=======
-/// An individual item within an [`ExportDecl`]. This can be a path or a path with an alias.
-#[derive(Clone, Debug, PartialEq, Eq, Default)]
-pub struct ExportItem {
-    /// The path to the item being exported.
-    pub path: Path,
-    /// An optional alias for the item being exported.
-    pub alias: Option<Ident>,
-}
-
-impl Display for ExportItem {
-    fn fmt(&self, f: &mut Formatter<'_>) -> fmt::Result {
-        let ExportItem {
-            ref path,
-            ref alias,
-        } = self;
-        match alias {
-            Some(alias) => write!(f, "{path} as {alias}"),
-            None => write!(f, "{path}"),
-        }
-    }
-}
-
-impl WithSpan for ExportItem {
-    fn with_span(self, span: Span) -> Self {
-        ExportItem {
-            path: self.path.with_span(span),
-            alias: self.alias.map(|x| x.with_span(span)),
-        }
-    }
-}
-
-impl ExportItem {
-    /// Returns the span of the export item. This includes the path and , if any exists, the alias.
-    #[must_use]
-    pub fn span(&self) -> Span {
-        match self.alias {
-            Some(ref alias) => {
-                // join the path and alias spans
-                Span {
-                    lo: self.path.span.lo,
-                    hi: alias.span.hi,
-                }
-            }
-            None => self.path.span,
-        }
-    }
-
-    /// Returns the alias ident, if any, or the name from the path if no alias is present.
-    #[must_use]
-    pub fn name(&self) -> &Ident {
-        match self.alias {
-            Some(ref alias) => alias,
-            None => &self.path.name,
-        }
->>>>>>> 00e03f9e
     }
 }