--- conflicted
+++ resolved
@@ -293,20 +293,9 @@
     }))
 }
 
-<<<<<<< HEAD
-fn parse_visibility(s: &mut ParserContext) -> Result<Visibility> {
-    let lo = s.peek().span.lo;
+fn parse_visibility(s: &mut ParserContext) -> Result<()> {
     keyword(s, Keyword::Internal)?;
-    Ok(Visibility {
-        id: NodeId::default(),
-        span: s.span(lo),
-        kind: VisibilityKind::Internal,
-    })
-=======
-fn parse_visibility(s: &mut ParserContext) -> Result<()> {
-    token(s, TokenKind::Keyword(Keyword::Internal))?;
     Ok(())
->>>>>>> 5763700f
 }
 fn parse_open(s: &mut ParserContext) -> Result<Box<ItemKind>> {
     keyword(s, Keyword::Open)?;
