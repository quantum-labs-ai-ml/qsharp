// Copyright (c) Microsoft Corporation.
// Licensed under the MIT License.

#![allow(clippy::needless_raw_string_hashes)]

use super::{parse, parse_attr, parse_import, parse_spec_decl, source_name_to_namespace_name};
use crate::{
    scan::ParserContext,
    tests::{check, check_vec, check_vec_v2_preview},
};
use expect_test::expect;
use qsc_data_structures::span::Span;

fn parse_namespaces(s: &mut ParserContext) -> Result<Vec<qsc_ast::ast::Namespace>, crate::Error> {
    super::parse_namespaces(s)
}

#[test]
fn body_intrinsic() {
    check(
        parse_spec_decl,
        "body intrinsic;",
        &expect!["SpecDecl _id_ [0-15] (Body): Gen: Intrinsic"],
    );
}

#[test]
fn adjoint_self() {
    check(
        parse_spec_decl,
        "adjoint self;",
        &expect!["SpecDecl _id_ [0-13] (Adj): Gen: Slf"],
    );
}

#[test]
fn adjoint_invert() {
    check(
        parse_spec_decl,
        "adjoint invert;",
        &expect!["SpecDecl _id_ [0-15] (Adj): Gen: Invert"],
    );
}

// unit tests for file_name_to_namespace_name
#[test]
fn file_name_to_namespace_name() {
    let raw = "foo/bar.qs";
    let error_span = Span::default();
    check(
        |_| source_name_to_namespace_name(raw, error_span),
        "",
        &expect![[r#"[Ident _id_ [0-0] "foo", Ident _id_ [0-0] "bar"]"#]],
    );
}

#[test]
fn controlled_distribute() {
    check(
        parse_spec_decl,
        "controlled distribute;",
        &expect!["SpecDecl _id_ [0-22] (Ctl): Gen: Distribute"],
    );
}

#[test]
fn controlled_adjoint_auto() {
    check(
        parse_spec_decl,
        "controlled adjoint auto;",
        &expect!["SpecDecl _id_ [0-24] (CtlAdj): Gen: Auto"],
    );
}

#[test]
fn spec_gen_missing_semi() {
    check(
        parse_spec_decl,
        "body intrinsic",
        &expect![[r#"
            Error(
                Token(
                    Semi,
                    Eof,
                    Span {
                        lo: 14,
                        hi: 14,
                    },
                ),
            )
        "#]],
    );
}

#[test]
fn spec_invalid_gen() {
    check(
        parse_spec_decl,
        "adjoint foo;",
        &expect![[r#"
            Error(
                Token(
                    Open(
                        Brace,
                    ),
                    Semi,
                    Span {
                        lo: 11,
                        hi: 12,
                    },
                ),
            )
        "#]],
    );
}

#[test]
fn open_no_alias() {
    check(
        parse,
        "open Foo.Bar.Baz;",
        &expect![[r#"
            Item _id_ [0-17]:
                Open ([Ident _id_ [5-8] "Foo", Ident _id_ [9-12] "Bar", Ident _id_ [13-16] "Baz"])"#]],
    );
}

#[test]
fn open_alias() {
    check(
        parse,
        "open Foo.Bar.Baz as Baz;",
        &expect![[r#"
            Item _id_ [0-24]:
                Open ([Ident _id_ [5-8] "Foo", Ident _id_ [9-12] "Bar", Ident _id_ [13-16] "Baz"]) (Ident _id_ [20-23] "Baz")"#]],
    );
}

#[test]
fn ty_decl() {
    check(
        parse,
        "newtype Foo = Unit;",
        &expect![[r#"
            Item _id_ [0-19]:
                New Type (Ident _id_ [8-11] "Foo"): TyDef _id_ [14-18]: Field:
                    Type _id_ [14-18]: Path: Path _id_ [14-18] (Ident _id_ [14-18] "Unit")"#]],
    );
}

#[test]
fn ty_decl_field_name() {
    check(
        parse,
        "newtype Foo = Bar : Int;",
        &expect![[r#"
            Item _id_ [0-24]:
                New Type (Ident _id_ [8-11] "Foo"): TyDef _id_ [14-23]: Field:
                    Ident _id_ [14-17] "Bar"
                    Type _id_ [20-23]: Path: Path _id_ [20-23] (Ident _id_ [20-23] "Int")"#]],
    );
}

#[test]
fn ty_decl_doc() {
    check(
        parse,
        "/// This is a
        /// doc comment.
        newtype Foo = Int;",
        &expect![[r#"
            Item _id_ [0-65]:
                doc:
                    This is a
                    doc comment.
                New Type (Ident _id_ [55-58] "Foo"): TyDef _id_ [61-64]: Field:
                    Type _id_ [61-64]: Path: Path _id_ [61-64] (Ident _id_ [61-64] "Int")"#]],
    );
}

#[test]
fn udt_item_doc() {
    check(
        parse,
        "newtype Foo = (
        /// doc-string for arg1
        arg1 : Int,
        /// doc-string for arg2
        arg2 : Int
    );",
        &expect![[r#"
            Item _id_ [0-125]:
                New Type (Ident _id_ [8-11] "Foo"): TyDef _id_ [14-124]: Tuple:
                    TyDef _id_ [56-66]: Field:
                        Ident _id_ [56-60] "arg1"
                        Type _id_ [63-66]: Path: Path _id_ [63-66] (Ident _id_ [63-66] "Int")
                    TyDef _id_ [108-118]: Field:
                        Ident _id_ [108-112] "arg2"
                        Type _id_ [115-118]: Path: Path _id_ [115-118] (Ident _id_ [115-118] "Int")"#]],
    );
}
#[test]
fn callable_param_doc() {
    check(
        parse,
        "
        operation Foo(
          /// the input
        input: Int): Unit {}
        ",
        &expect![[r#"
            Item _id_ [9-76]:
                Callable _id_ [9-76] (Operation):
                    name: Ident _id_ [19-22] "Foo"
                    input: Pat _id_ [22-67]: Paren:
                        Pat _id_ [56-66]: Bind:
                            Ident _id_ [56-61] "input"
                            Type _id_ [63-66]: Path: Path _id_ [63-66] (Ident _id_ [63-66] "Int")
                    output: Type _id_ [69-73]: Path: Path _id_ [69-73] (Ident _id_ [69-73] "Unit")
                    body: Block: Block _id_ [74-76]: <empty>"#]],
    );
}
#[test]
fn callable_return_doc() {
    check(
        parse,
        "
        operation Foo(input: Int):
        /// the return type
        Unit {}
        ",
        &expect![[r#"
            Item _id_ [9-79]:
                Callable _id_ [9-79] (Operation):
                    name: Ident _id_ [19-22] "Foo"
                    input: Pat _id_ [22-34]: Paren:
                        Pat _id_ [23-33]: Bind:
                            Ident _id_ [23-28] "input"
                            Type _id_ [30-33]: Path: Path _id_ [30-33] (Ident _id_ [30-33] "Int")
                    output: Type _id_ [72-76]: Path: Path _id_ [72-76] (Ident _id_ [72-76] "Unit")
                    body: Block: Block _id_ [77-79]: <empty>"#]],
    );
}

#[test]
fn nested_udt_item_doc() {
    check(
        parse,
        "newtype Nested = (Double,
            (
                /// Doc comment 1
                ItemName : Int,
                /// Doc comment 2
                String,
                (
                    /// Doc comment 3
                    ItemName: String
                )
            )
        );",
        &expect![[r#"
            Item _id_ [0-299]:
                New Type (Ident _id_ [8-14] "Nested"): TyDef _id_ [17-298]: Tuple:
                    TyDef _id_ [18-24]: Field:
                        Type _id_ [18-24]: Path: Path _id_ [18-24] (Ident _id_ [18-24] "Double")
                    TyDef _id_ [38-288]: Tuple:
                        TyDef _id_ [90-104]: Field:
                            Ident _id_ [90-98] "ItemName"
                            Type _id_ [101-104]: Path: Path _id_ [101-104] (Ident _id_ [101-104] "Int")
                        TyDef _id_ [156-162]: Field:
                            Type _id_ [156-162]: Path: Path _id_ [156-162] (Ident _id_ [156-162] "String")
                        TyDef _id_ [180-274]: Paren:
                            TyDef _id_ [240-256]: Field:
                                Ident _id_ [240-248] "ItemName"
                                Type _id_ [250-256]: Path: Path _id_ [250-256] (Ident _id_ [250-256] "String")"#]],
    );
}

#[test]
fn allow_docstring_basic_type() {
    check(
        parse,
        "newtype Nested = (Double,
            (
            ItemName:
                /// Doc comment
                String
            )
        );",
        &expect![[r#"
            Item _id_ [0-141]:
                New Type (Ident _id_ [8-14] "Nested"): TyDef _id_ [17-140]: Tuple:
                    TyDef _id_ [18-24]: Field:
                        Type _id_ [18-24]: Path: Path _id_ [18-24] (Ident _id_ [18-24] "Double")
                    TyDef _id_ [38-130]: Paren:
                        TyDef _id_ [52-116]: Field:
                            Ident _id_ [52-60] "ItemName"
                            Type _id_ [110-116]: Path: Path _id_ [110-116] (Ident _id_ [110-116] "String")"#]],
    );
}

#[test]
fn ty_def_invalid_field_name() {
    check(
        parse,
        "newtype Foo = Bar.Baz : Int[];",
        &expect![[r#"
            Error(
                Convert(
                    "identifier",
                    "type",
                    Span {
                        lo: 14,
                        hi: 21,
                    },
                ),
            )
        "#]],
    );
}

#[test]
fn ty_def_tuple() {
    check(
        parse,
        "newtype Foo = (Int, Int);",
        &expect![[r#"
            Item _id_ [0-25]:
                New Type (Ident _id_ [8-11] "Foo"): TyDef _id_ [14-24]: Field:
                    Type _id_ [14-24]: Tuple:
                        Type _id_ [15-18]: Path: Path _id_ [15-18] (Ident _id_ [15-18] "Int")
                        Type _id_ [20-23]: Path: Path _id_ [20-23] (Ident _id_ [20-23] "Int")"#]],
    );
}

#[test]
fn ty_def_tuple_one_named() {
    check(
        parse,
        "newtype Foo = (X : Int, Int);",
        &expect![[r#"
            Item _id_ [0-29]:
                New Type (Ident _id_ [8-11] "Foo"): TyDef _id_ [14-28]: Tuple:
                    TyDef _id_ [15-22]: Field:
                        Ident _id_ [15-16] "X"
                        Type _id_ [19-22]: Path: Path _id_ [19-22] (Ident _id_ [19-22] "Int")
                    TyDef _id_ [24-27]: Field:
                        Type _id_ [24-27]: Path: Path _id_ [24-27] (Ident _id_ [24-27] "Int")"#]],
    );
}

#[test]
fn ty_def_tuple_both_named() {
    check(
        parse,
        "newtype Foo = (X : Int, Y : Int);",
        &expect![[r#"
            Item _id_ [0-33]:
                New Type (Ident _id_ [8-11] "Foo"): TyDef _id_ [14-32]: Tuple:
                    TyDef _id_ [15-22]: Field:
                        Ident _id_ [15-16] "X"
                        Type _id_ [19-22]: Path: Path _id_ [19-22] (Ident _id_ [19-22] "Int")
                    TyDef _id_ [24-31]: Field:
                        Ident _id_ [24-25] "Y"
                        Type _id_ [28-31]: Path: Path _id_ [28-31] (Ident _id_ [28-31] "Int")"#]],
    );
}

#[test]
fn ty_def_nested_tuple() {
    check(
        parse,
        "newtype Foo = ((X : Int, Y : Int), Z : Int);",
        &expect![[r#"
            Item _id_ [0-44]:
                New Type (Ident _id_ [8-11] "Foo"): TyDef _id_ [14-43]: Tuple:
                    TyDef _id_ [15-33]: Tuple:
                        TyDef _id_ [16-23]: Field:
                            Ident _id_ [16-17] "X"
                            Type _id_ [20-23]: Path: Path _id_ [20-23] (Ident _id_ [20-23] "Int")
                        TyDef _id_ [25-32]: Field:
                            Ident _id_ [25-26] "Y"
                            Type _id_ [29-32]: Path: Path _id_ [29-32] (Ident _id_ [29-32] "Int")
                    TyDef _id_ [35-42]: Field:
                        Ident _id_ [35-36] "Z"
                        Type _id_ [39-42]: Path: Path _id_ [39-42] (Ident _id_ [39-42] "Int")"#]],
    );
}

#[test]
fn ty_def_tuple_with_name() {
    check(
        parse,
        "newtype Foo = Pair : (Int, Int);",
        &expect![[r#"
            Item _id_ [0-32]:
                New Type (Ident _id_ [8-11] "Foo"): TyDef _id_ [14-31]: Field:
                    Ident _id_ [14-18] "Pair"
                    Type _id_ [21-31]: Tuple:
                        Type _id_ [22-25]: Path: Path _id_ [22-25] (Ident _id_ [22-25] "Int")
                        Type _id_ [27-30]: Path: Path _id_ [27-30] (Ident _id_ [27-30] "Int")"#]],
    );
}

#[test]
fn ty_def_tuple_array() {
    check(
        parse,
        "newtype Foo = (Int, Int)[];",
        &expect![[r#"
        Item _id_ [0-27]:
            New Type (Ident _id_ [8-11] "Foo"): TyDef _id_ [14-26]: Field:
                Type _id_ [14-26]: Array: Type _id_ [14-24]: Tuple:
                    Type _id_ [15-18]: Path: Path _id_ [15-18] (Ident _id_ [15-18] "Int")
                    Type _id_ [20-23]: Path: Path _id_ [20-23] (Ident _id_ [20-23] "Int")"#]],
    );
}

#[test]
fn ty_def_tuple_lambda_args() {
    check(
        parse,
        "newtype Foo = (Int, Int) -> Int;",
        &expect![[r#"
            Item _id_ [0-32]:
                New Type (Ident _id_ [8-11] "Foo"): TyDef _id_ [14-31]: Field:
                    Type _id_ [14-31]: Arrow (Function):
                        param: Type _id_ [14-24]: Tuple:
                            Type _id_ [15-18]: Path: Path _id_ [15-18] (Ident _id_ [15-18] "Int")
                            Type _id_ [20-23]: Path: Path _id_ [20-23] (Ident _id_ [20-23] "Int")
                        return: Type _id_ [28-31]: Path: Path _id_ [28-31] (Ident _id_ [28-31] "Int")"#]],
    );
}

#[test]
fn ty_def_duplicate_comma() {
    check(
        parse,
        "newtype Foo = (Int,, Int);",
        &expect![[r#"
            Item _id_ [0-26]:
                New Type (Ident _id_ [8-11] "Foo"): TyDef _id_ [14-25]: Tuple:
                    TyDef _id_ [15-18]: Field:
                        Type _id_ [15-18]: Path: Path _id_ [15-18] (Ident _id_ [15-18] "Int")
                    TyDef _id_ [19-19]: Err
                    TyDef _id_ [21-24]: Field:
                        Type _id_ [21-24]: Path: Path _id_ [21-24] (Ident _id_ [21-24] "Int")

            [
                Error(
                    MissingSeqEntry(
                        Span {
                            lo: 19,
                            hi: 19,
                        },
                    ),
                ),
            ]"#]],
    );
}

#[test]
fn ty_def_initial_comma() {
    check(
        parse,
        "newtype Foo = (, Int);",
        &expect![[r#"
            Item _id_ [0-22]:
                New Type (Ident _id_ [8-11] "Foo"): TyDef _id_ [14-21]: Tuple:
                    TyDef _id_ [15-15]: Err
                    TyDef _id_ [17-20]: Field:
                        Type _id_ [17-20]: Path: Path _id_ [17-20] (Ident _id_ [17-20] "Int")

            [
                Error(
                    MissingSeqEntry(
                        Span {
                            lo: 15,
                            hi: 15,
                        },
                    ),
                ),
            ]"#]],
    );
}

#[test]
fn ty_def_named_duplicate_comma() {
    check(
        parse,
        "newtype Foo = (X : Int,, Int);",
        &expect![[r#"
            Item _id_ [0-30]:
                New Type (Ident _id_ [8-11] "Foo"): TyDef _id_ [14-29]: Tuple:
                    TyDef _id_ [15-22]: Field:
                        Ident _id_ [15-16] "X"
                        Type _id_ [19-22]: Path: Path _id_ [19-22] (Ident _id_ [19-22] "Int")
                    TyDef _id_ [23-23]: Err
                    TyDef _id_ [25-28]: Field:
                        Type _id_ [25-28]: Path: Path _id_ [25-28] (Ident _id_ [25-28] "Int")

            [
                Error(
                    MissingSeqEntry(
                        Span {
                            lo: 23,
                            hi: 23,
                        },
                    ),
                ),
            ]"#]],
    );
}

#[test]
fn function_decl() {
    check(
        parse,
        "function Foo() : Unit { body intrinsic; }",
        &expect![[r#"
            Item _id_ [0-41]:
                Callable _id_ [0-41] (Function):
                    name: Ident _id_ [9-12] "Foo"
                    input: Pat _id_ [12-14]: Unit
                    output: Type _id_ [17-21]: Path: Path _id_ [17-21] (Ident _id_ [17-21] "Unit")
                    body: Specializations:
                        SpecDecl _id_ [24-39] (Body): Gen: Intrinsic"#]],
    );
}

#[test]
fn function_decl_doc() {
    check(
        parse,
        "/// This is a
        /// doc comment.
        function Foo() : () {}",
        &expect![[r#"
            Item _id_ [0-69]:
                doc:
                    This is a
                    doc comment.
                Callable _id_ [47-69] (Function):
                    name: Ident _id_ [56-59] "Foo"
                    input: Pat _id_ [59-61]: Unit
                    output: Type _id_ [64-66]: Unit
                    body: Block: Block _id_ [67-69]: <empty>"#]],
    );
}

#[test]
fn doc_between_attr_and_keyword() {
    check(
        parse,
        "@EntryPoint()
        /// doc comment.
        function Foo() : () {}",
        &expect![[r#"
            Item _id_ [0-69]:
                Attr _id_ [0-13] (Ident _id_ [1-11] "EntryPoint"):
                    Expr _id_ [11-13]: Unit
                Callable _id_ [22-69] (Function):
                    name: Ident _id_ [56-59] "Foo"
                    input: Pat _id_ [59-61]: Unit
                    output: Type _id_ [64-66]: Unit
                    body: Block: Block _id_ [67-69]: <empty>"#]],
    );
}

#[test]
fn operation_decl() {
    check(
        parse,
        "operation Foo() : Unit { body intrinsic; }",
        &expect![[r#"
            Item _id_ [0-42]:
                Callable _id_ [0-42] (Operation):
                    name: Ident _id_ [10-13] "Foo"
                    input: Pat _id_ [13-15]: Unit
                    output: Type _id_ [18-22]: Path: Path _id_ [18-22] (Ident _id_ [18-22] "Unit")
                    body: Specializations:
                        SpecDecl _id_ [25-40] (Body): Gen: Intrinsic"#]],
    );
}

#[test]
fn operation_decl_doc() {
    check(
        parse,
        "/// This is a
        /// doc comment.
        operation Foo() : () {}",
        &expect![[r#"
            Item _id_ [0-70]:
                doc:
                    This is a
                    doc comment.
                Callable _id_ [47-70] (Operation):
                    name: Ident _id_ [57-60] "Foo"
                    input: Pat _id_ [60-62]: Unit
                    output: Type _id_ [65-67]: Unit
                    body: Block: Block _id_ [68-70]: <empty>"#]],
    );
}

#[test]
fn function_one_param() {
    check(
        parse,
        "function Foo(x : Int) : Unit { body intrinsic; }",
        &expect![[r#"
            Item _id_ [0-48]:
                Callable _id_ [0-48] (Function):
                    name: Ident _id_ [9-12] "Foo"
                    input: Pat _id_ [12-21]: Paren:
                        Pat _id_ [13-20]: Bind:
                            Ident _id_ [13-14] "x"
                            Type _id_ [17-20]: Path: Path _id_ [17-20] (Ident _id_ [17-20] "Int")
                    output: Type _id_ [24-28]: Path: Path _id_ [24-28] (Ident _id_ [24-28] "Unit")
                    body: Specializations:
                        SpecDecl _id_ [31-46] (Body): Gen: Intrinsic"#]],
    );
}

#[test]
fn function_two_params() {
    check(
        parse,
        "function Foo(x : Int, y : Int) : Unit { body intrinsic; }",
        &expect![[r#"
            Item _id_ [0-57]:
                Callable _id_ [0-57] (Function):
                    name: Ident _id_ [9-12] "Foo"
                    input: Pat _id_ [12-30]: Tuple:
                        Pat _id_ [13-20]: Bind:
                            Ident _id_ [13-14] "x"
                            Type _id_ [17-20]: Path: Path _id_ [17-20] (Ident _id_ [17-20] "Int")
                        Pat _id_ [22-29]: Bind:
                            Ident _id_ [22-23] "y"
                            Type _id_ [26-29]: Path: Path _id_ [26-29] (Ident _id_ [26-29] "Int")
                    output: Type _id_ [33-37]: Path: Path _id_ [33-37] (Ident _id_ [33-37] "Unit")
                    body: Specializations:
                        SpecDecl _id_ [40-55] (Body): Gen: Intrinsic"#]],
    );
}

#[test]
fn function_one_ty_param() {
    check(
        parse,
        "function Foo<'T>() : Unit { body intrinsic; }",
        &expect![[r#"
            Item _id_ [0-45]:
                Callable _id_ [0-45] (Function):
                    name: Ident _id_ [9-12] "Foo"
                    generics:
                        Ident _id_ [13-15] "'T"
                    input: Pat _id_ [16-18]: Unit
                    output: Type _id_ [21-25]: Path: Path _id_ [21-25] (Ident _id_ [21-25] "Unit")
                    body: Specializations:
                        SpecDecl _id_ [28-43] (Body): Gen: Intrinsic"#]],
    );
}

#[test]
fn function_two_ty_params() {
    check(
        parse,
        "function Foo<'T, 'U>() : Unit { body intrinsic; }",
        &expect![[r#"
            Item _id_ [0-49]:
                Callable _id_ [0-49] (Function):
                    name: Ident _id_ [9-12] "Foo"
                    generics:
                        Ident _id_ [13-15] "'T"
                        Ident _id_ [17-19] "'U"
                    input: Pat _id_ [20-22]: Unit
                    output: Type _id_ [25-29]: Path: Path _id_ [25-29] (Ident _id_ [25-29] "Unit")
                    body: Specializations:
                        SpecDecl _id_ [32-47] (Body): Gen: Intrinsic"#]],
    );
}

#[test]
fn function_duplicate_comma_in_ty_param() {
    check(
        parse,
        "function Foo<'T,,>() : Unit { body intrinsic; }",
        &expect![[r#"
            Item _id_ [0-47]:
                Callable _id_ [0-47] (Function):
                    name: Ident _id_ [9-12] "Foo"
                    generics:
                        Ident _id_ [13-15] "'T"
                        Ident _id_ [16-16] ""
                    input: Pat _id_ [18-20]: Unit
                    output: Type _id_ [23-27]: Path: Path _id_ [23-27] (Ident _id_ [23-27] "Unit")
                    body: Specializations:
                        SpecDecl _id_ [30-45] (Body): Gen: Intrinsic

            [
                Error(
                    MissingSeqEntry(
                        Span {
                            lo: 16,
                            hi: 16,
                        },
                    ),
                ),
            ]"#]],
    );
}

#[test]
fn function_single_impl() {
    check(
        parse,
        "function Foo(x : Int) : Int { let y = x; y }",
        &expect![[r#"
            Item _id_ [0-44]:
                Callable _id_ [0-44] (Function):
                    name: Ident _id_ [9-12] "Foo"
                    input: Pat _id_ [12-21]: Paren:
                        Pat _id_ [13-20]: Bind:
                            Ident _id_ [13-14] "x"
                            Type _id_ [17-20]: Path: Path _id_ [17-20] (Ident _id_ [17-20] "Int")
                    output: Type _id_ [24-27]: Path: Path _id_ [24-27] (Ident _id_ [24-27] "Int")
                    body: Block: Block _id_ [28-44]:
                        Stmt _id_ [30-40]: Local (Immutable):
                            Pat _id_ [34-35]: Bind:
                                Ident _id_ [34-35] "y"
                            Expr _id_ [38-39]: Path: Path _id_ [38-39] (Ident _id_ [38-39] "x")
                        Stmt _id_ [41-42]: Expr: Expr _id_ [41-42]: Path: Path _id_ [41-42] (Ident _id_ [41-42] "y")"#]],
    );
}

#[test]
fn function_body_missing_semi_between_stmts() {
    check(
        parse,
        "function Foo() : () { f(x) g(y) }",
        &expect![[r#"
            Item _id_ [0-33]:
                Callable _id_ [0-33] (Function):
                    name: Ident _id_ [9-12] "Foo"
                    input: Pat _id_ [12-14]: Unit
                    output: Type _id_ [17-19]: Unit
                    body: Block: Block _id_ [20-33]:
                        Stmt _id_ [22-26]: Expr: Expr _id_ [22-26]: Call:
                            Expr _id_ [22-23]: Path: Path _id_ [22-23] (Ident _id_ [22-23] "f")
                            Expr _id_ [23-26]: Paren: Expr _id_ [24-25]: Path: Path _id_ [24-25] (Ident _id_ [24-25] "x")
                        Stmt _id_ [27-31]: Expr: Expr _id_ [27-31]: Call:
                            Expr _id_ [27-28]: Path: Path _id_ [27-28] (Ident _id_ [27-28] "g")
                            Expr _id_ [28-31]: Paren: Expr _id_ [29-30]: Path: Path _id_ [29-30] (Ident _id_ [29-30] "y")

            [
                Error(
                    MissingSemi(
                        Span {
                            lo: 26,
                            hi: 26,
                        },
                    ),
                ),
            ]"#]],
    );
}

#[test]
fn operation_body_impl() {
    check(
        parse,
        "operation Foo() : Unit { body (...) { x } }",
        &expect![[r#"
            Item _id_ [0-43]:
                Callable _id_ [0-43] (Operation):
                    name: Ident _id_ [10-13] "Foo"
                    input: Pat _id_ [13-15]: Unit
                    output: Type _id_ [18-22]: Path: Path _id_ [18-22] (Ident _id_ [18-22] "Unit")
                    body: Specializations:
                        SpecDecl _id_ [25-41] (Body): Impl:
                            Pat _id_ [30-35]: Paren:
                                Pat _id_ [31-34]: Elided
                            Block _id_ [36-41]:
                                Stmt _id_ [38-39]: Expr: Expr _id_ [38-39]: Path: Path _id_ [38-39] (Ident _id_ [38-39] "x")"#]],
    );
}

#[test]
fn operation_body_ctl_impl() {
    check(
        parse,
        "operation Foo() : Unit { body (...) { x } controlled (cs, ...) { y } }",
        &expect![[r#"
            Item _id_ [0-70]:
                Callable _id_ [0-70] (Operation):
                    name: Ident _id_ [10-13] "Foo"
                    input: Pat _id_ [13-15]: Unit
                    output: Type _id_ [18-22]: Path: Path _id_ [18-22] (Ident _id_ [18-22] "Unit")
                    body: Specializations:
                        SpecDecl _id_ [25-41] (Body): Impl:
                            Pat _id_ [30-35]: Paren:
                                Pat _id_ [31-34]: Elided
                            Block _id_ [36-41]:
                                Stmt _id_ [38-39]: Expr: Expr _id_ [38-39]: Path: Path _id_ [38-39] (Ident _id_ [38-39] "x")
                        SpecDecl _id_ [42-68] (Ctl): Impl:
                            Pat _id_ [53-62]: Tuple:
                                Pat _id_ [54-56]: Bind:
                                    Ident _id_ [54-56] "cs"
                                Pat _id_ [58-61]: Elided
                            Block _id_ [63-68]:
                                Stmt _id_ [65-66]: Expr: Expr _id_ [65-66]: Path: Path _id_ [65-66] (Ident _id_ [65-66] "y")"#]],
    );
}

#[test]
fn operation_impl_and_gen() {
    check(
        parse,
        "operation Foo() : Unit { body (...) { x } adjoint self; }",
        &expect![[r#"
            Item _id_ [0-57]:
                Callable _id_ [0-57] (Operation):
                    name: Ident _id_ [10-13] "Foo"
                    input: Pat _id_ [13-15]: Unit
                    output: Type _id_ [18-22]: Path: Path _id_ [18-22] (Ident _id_ [18-22] "Unit")
                    body: Specializations:
                        SpecDecl _id_ [25-41] (Body): Impl:
                            Pat _id_ [30-35]: Paren:
                                Pat _id_ [31-34]: Elided
                            Block _id_ [36-41]:
                                Stmt _id_ [38-39]: Expr: Expr _id_ [38-39]: Path: Path _id_ [38-39] (Ident _id_ [38-39] "x")
                        SpecDecl _id_ [42-55] (Adj): Gen: Slf"#]],
    );
}

#[test]
fn operation_is_adj() {
    check(
        parse,
        "operation Foo() : Unit is Adj {}",
        &expect![[r#"
            Item _id_ [0-32]:
                Callable _id_ [0-32] (Operation):
                    name: Ident _id_ [10-13] "Foo"
                    input: Pat _id_ [13-15]: Unit
                    output: Type _id_ [18-22]: Path: Path _id_ [18-22] (Ident _id_ [18-22] "Unit")
                    functors: Functor Expr _id_ [26-29]: Adj
                    body: Block: Block _id_ [30-32]: <empty>"#]],
    );
}

#[test]
fn operation_is_adj_ctl() {
    check(
        parse,
        "operation Foo() : Unit is Adj + Ctl {}",
        &expect![[r#"
            Item _id_ [0-38]:
                Callable _id_ [0-38] (Operation):
                    name: Ident _id_ [10-13] "Foo"
                    input: Pat _id_ [13-15]: Unit
                    output: Type _id_ [18-22]: Path: Path _id_ [18-22] (Ident _id_ [18-22] "Unit")
                    functors: Functor Expr _id_ [26-35]: BinOp Union: (Functor Expr _id_ [26-29]: Adj) (Functor Expr _id_ [32-35]: Ctl)
                    body: Block: Block _id_ [36-38]: <empty>"#]],
    );
}

#[test]
fn function_missing_output_ty() {
    check(
        parse,
        "function Foo() { body intrinsic; }",
        &expect![[r#"
            Error(
                Token(
                    Colon,
                    Open(
                        Brace,
                    ),
                    Span {
                        lo: 15,
                        hi: 16,
                    },
                ),
            )
        "#]],
    );
}

#[test]
fn internal_ty() {
    check(
        parse,
        "internal newtype Foo = Unit;",
        &expect![[r#"
            Item _id_ [0-28]:
                Visibility _id_ [0-8] (Internal)
                New Type (Ident _id_ [17-20] "Foo"): TyDef _id_ [23-27]: Field:
                    Type _id_ [23-27]: Path: Path _id_ [23-27] (Ident _id_ [23-27] "Unit")"#]],
    );
}

#[test]
fn internal_function() {
    check(
        parse,
        "internal function Foo() : Unit {}",
        &expect![[r#"
            Item _id_ [0-33]:
                Visibility _id_ [0-8] (Internal)
                Callable _id_ [9-33] (Function):
                    name: Ident _id_ [18-21] "Foo"
                    input: Pat _id_ [21-23]: Unit
                    output: Type _id_ [26-30]: Path: Path _id_ [26-30] (Ident _id_ [26-30] "Unit")
                    body: Block: Block _id_ [31-33]: <empty>"#]],
    );
}

#[test]
fn internal_function_doc() {
    check(
        parse,
        "/// This is a
        /// doc comment.
        internal function Foo() : () {}",
        &expect![[r#"
            Item _id_ [0-78]:
                doc:
                    This is a
                    doc comment.
                Visibility _id_ [47-55] (Internal)
                Callable _id_ [56-78] (Function):
                    name: Ident _id_ [65-68] "Foo"
                    input: Pat _id_ [68-70]: Unit
                    output: Type _id_ [73-75]: Unit
                    body: Block: Block _id_ [76-78]: <empty>"#]],
    );
}

#[test]
fn internal_operation() {
    check(
        parse,
        "internal operation Foo() : Unit {}",
        &expect![[r#"
            Item _id_ [0-34]:
                Visibility _id_ [0-8] (Internal)
                Callable _id_ [9-34] (Operation):
                    name: Ident _id_ [19-22] "Foo"
                    input: Pat _id_ [22-24]: Unit
                    output: Type _id_ [27-31]: Path: Path _id_ [27-31] (Ident _id_ [27-31] "Unit")
                    body: Block: Block _id_ [32-34]: <empty>"#]],
    );
}

#[test]
fn attr_no_args() {
    check(
        parse_attr,
        "@Foo()",
        &expect![[r#"
            Attr _id_ [0-6] (Ident _id_ [1-4] "Foo"):
                Expr _id_ [4-6]: Unit"#]],
    );
}

#[test]
fn attr_single_arg() {
    check(
        parse_attr,
        "@Foo(123)",
        &expect![[r#"
            Attr _id_ [0-9] (Ident _id_ [1-4] "Foo"):
                Expr _id_ [4-9]: Paren: Expr _id_ [5-8]: Lit: Int(123)"#]],
    );
}

#[test]
fn attr_two_args() {
    check(
        parse_attr,
        "@Foo(123, \"bar\")",
        &expect![[r#"
            Attr _id_ [0-16] (Ident _id_ [1-4] "Foo"):
                Expr _id_ [4-16]: Tuple:
                    Expr _id_ [5-8]: Lit: Int(123)
                    Expr _id_ [10-15]: Lit: String("bar")"#]],
    );
}

#[test]
fn open_attr() {
    check(
        parse,
        "@Foo() open Bar;",
        &expect![[r#"
            Item _id_ [0-16]:
                Attr _id_ [0-6] (Ident _id_ [1-4] "Foo"):
                    Expr _id_ [4-6]: Unit
                Open (Ident _id_ [12-15] "Bar")"#]],
    );
}

#[test]
fn newtype_attr() {
    check(
        parse,
        "@Foo() newtype Bar = Unit;",
        &expect![[r#"
            Item _id_ [0-26]:
                Attr _id_ [0-6] (Ident _id_ [1-4] "Foo"):
                    Expr _id_ [4-6]: Unit
                New Type (Ident _id_ [15-18] "Bar"): TyDef _id_ [21-25]: Field:
                    Type _id_ [21-25]: Path: Path _id_ [21-25] (Ident _id_ [21-25] "Unit")"#]],
    );
}

#[test]
fn operation_one_attr() {
    check(
        parse,
        "@Foo() operation Bar() : Unit {}",
        &expect![[r#"
            Item _id_ [0-32]:
                Attr _id_ [0-6] (Ident _id_ [1-4] "Foo"):
                    Expr _id_ [4-6]: Unit
                Callable _id_ [7-32] (Operation):
                    name: Ident _id_ [17-20] "Bar"
                    input: Pat _id_ [20-22]: Unit
                    output: Type _id_ [25-29]: Path: Path _id_ [25-29] (Ident _id_ [25-29] "Unit")
                    body: Block: Block _id_ [30-32]: <empty>"#]],
    );
}

#[test]
fn operation_two_attrs() {
    check(
        parse,
        "@Foo() @Bar() operation Baz() : Unit {}",
        &expect![[r#"
            Item _id_ [0-39]:
                Attr _id_ [0-6] (Ident _id_ [1-4] "Foo"):
                    Expr _id_ [4-6]: Unit
                Attr _id_ [7-13] (Ident _id_ [8-11] "Bar"):
                    Expr _id_ [11-13]: Unit
                Callable _id_ [14-39] (Operation):
                    name: Ident _id_ [24-27] "Baz"
                    input: Pat _id_ [27-29]: Unit
                    output: Type _id_ [32-36]: Path: Path _id_ [32-36] (Ident _id_ [32-36] "Unit")
                    body: Block: Block _id_ [37-39]: <empty>"#]],
    );
}

#[test]
fn operation_attr_doc() {
    check(
        parse,
        "/// This is a
        /// doc comment.
        @Foo()
        operation Bar() : () {}",
        &expect![[r#"
            Item _id_ [0-85]:
                doc:
                    This is a
                    doc comment.
                Attr _id_ [47-53] (Ident _id_ [48-51] "Foo"):
                    Expr _id_ [51-53]: Unit
                Callable _id_ [62-85] (Operation):
                    name: Ident _id_ [72-75] "Bar"
                    input: Pat _id_ [75-77]: Unit
                    output: Type _id_ [80-82]: Unit
                    body: Block: Block _id_ [83-85]: <empty>"#]],
    );
}

#[test]
fn namespace_function() {
    check_vec(
        parse_namespaces,
        "namespace A { function Foo() : Unit { body intrinsic; } }",
        &expect![[r#"
            Namespace _id_ [0-57] (Ident _id_ [10-11] "A"):
                Item _id_ [14-55]:
                    Callable _id_ [14-55] (Function):
                        name: Ident _id_ [23-26] "Foo"
                        input: Pat _id_ [26-28]: Unit
                        output: Type _id_ [31-35]: Path: Path _id_ [31-35] (Ident _id_ [31-35] "Unit")
                        body: Specializations:
                            SpecDecl _id_ [38-53] (Body): Gen: Intrinsic"#]],
    );
}

#[test]
fn namespace_doc() {
    check_vec(
        parse_namespaces,
        "/// This is a
        /// doc comment.
        namespace A {
            function Foo() : () {}
        }",
        &expect![[r#"
            Namespace _id_ [0-105] (Ident _id_ [57-58] "A"):
                doc:
                    This is a
                    doc comment.
                Item _id_ [73-95]:
                    Callable _id_ [73-95] (Function):
                        name: Ident _id_ [82-85] "Foo"
                        input: Pat _id_ [85-87]: Unit
                        output: Type _id_ [90-92]: Unit
                        body: Block: Block _id_ [93-95]: <empty>"#]],
    );
}

#[test]
fn floating_doc_comments_in_namespace() {
    check_vec(
        parse_namespaces,
        "namespace MyQuantumProgram {
    @EntryPoint()
    function Main() : Unit {}
    /// hi
    /// another doc comment
}
",
        &expect![[r#"
            Namespace _id_ [0-117] (Ident _id_ [10-26] "MyQuantumProgram"):
                Item _id_ [33-76]:
                    Attr _id_ [33-46] (Ident _id_ [34-44] "EntryPoint"):
                        Expr _id_ [44-46]: Unit
                    Callable _id_ [51-76] (Function):
                        name: Ident _id_ [60-64] "Main"
                        input: Pat _id_ [64-66]: Unit
                        output: Type _id_ [69-73]: Path: Path _id_ [69-73] (Ident _id_ [69-73] "Unit")
                        body: Block: Block _id_ [74-76]: <empty>
                Item _id_ [81-115]:
                    Err

            [
                Error(
                    FloatingDocComment(
                        Span {
                            lo: 81,
                            hi: 115,
                        },
                    ),
                ),
            ]"#]],
    );
}

#[test]
fn floating_attr_in_namespace() {
    check_vec(
        parse_namespaces,
        "namespace MyQuantumProgram { @EntryPoint() }",
        &expect![[r#"
        Namespace _id_ [0-44] (Ident _id_ [10-26] "MyQuantumProgram"):
            Item _id_ [29-42]:
                Err

        [
            Error(
                FloatingAttr(
                    Span {
                        lo: 29,
                        hi: 42,
                    },
                ),
            ),
        ]"#]],
    );
}

#[test]
fn floating_visibility_in_namespace() {
    check_vec(
        parse_namespaces,
        "namespace MyQuantumProgram { internal }",
        &expect![[r#"
            Namespace _id_ [0-39] (Ident _id_ [10-26] "MyQuantumProgram"):
                Item _id_ [29-37]:
                    Err

            [
                Error(
                    FloatingVisibility(
                        Span {
                            lo: 29,
                            hi: 37,
                        },
                    ),
                ),
            ]"#]],
    );
}

#[test]
fn two_namespaces() {
    check_vec(
        parse_namespaces,
        "namespace A {} namespace B {}",
        &expect![[r#"
            Namespace _id_ [0-14] (Ident _id_ [10-11] "A"):,
            Namespace _id_ [15-29] (Ident _id_ [25-26] "B"):"#]],
    );
}

#[test]
fn two_namespaces_docs() {
    check_vec(
        parse_namespaces,
        "/// This is the first namespace.
        namespace A {}
        /// This is the second namespace.
        namespace B {}",
        &expect![[r#"
            Namespace _id_ [0-55] (Ident _id_ [51-52] "A"):
                doc:
                    This is the first namespace.,
            Namespace _id_ [64-120] (Ident _id_ [116-117] "B"):
                doc:
                    This is the second namespace."#]],
    );
}

#[test]
fn two_open_items() {
    check_vec(
        parse_namespaces,
        "namespace A { open B; open C; }",
        &expect![[r#"
            Namespace _id_ [0-31] (Ident _id_ [10-11] "A"):
                Item _id_ [14-21]:
                    Open (Ident _id_ [19-20] "B")
                Item _id_ [22-29]:
                    Open (Ident _id_ [27-28] "C")"#]],
    );
}

#[test]
fn two_ty_items() {
    check_vec(
        parse_namespaces,
        "namespace A { newtype B = Unit; newtype C = Unit; }",
        &expect![[r#"
            Namespace _id_ [0-51] (Ident _id_ [10-11] "A"):
                Item _id_ [14-31]:
                    New Type (Ident _id_ [22-23] "B"): TyDef _id_ [26-30]: Field:
                        Type _id_ [26-30]: Path: Path _id_ [26-30] (Ident _id_ [26-30] "Unit")
                Item _id_ [32-49]:
                    New Type (Ident _id_ [40-41] "C"): TyDef _id_ [44-48]: Field:
                        Type _id_ [44-48]: Path: Path _id_ [44-48] (Ident _id_ [44-48] "Unit")"#]],
    );
}

#[test]
fn two_callable_items() {
    check_vec(
        parse_namespaces,
        "namespace A { operation B() : Unit {} function C() : Unit {} }",
        &expect![[r#"
            Namespace _id_ [0-62] (Ident _id_ [10-11] "A"):
                Item _id_ [14-37]:
                    Callable _id_ [14-37] (Operation):
                        name: Ident _id_ [24-25] "B"
                        input: Pat _id_ [25-27]: Unit
                        output: Type _id_ [30-34]: Path: Path _id_ [30-34] (Ident _id_ [30-34] "Unit")
                        body: Block: Block _id_ [35-37]: <empty>
                Item _id_ [38-60]:
                    Callable _id_ [38-60] (Function):
                        name: Ident _id_ [47-48] "C"
                        input: Pat _id_ [48-50]: Unit
                        output: Type _id_ [53-57]: Path: Path _id_ [53-57] (Ident _id_ [53-57] "Unit")
                        body: Block: Block _id_ [58-60]: <empty>"#]],
    );
}

#[test]
fn two_callable_items_docs() {
    check_vec(
        parse_namespaces,
        "namespace A {
            /// This is the first callable.
            function Foo() : () {}
            /// This is the second callable.
            operation Foo() : () {}
        }",
        &expect![[r#"
            Namespace _id_ [0-183] (Ident _id_ [10-11] "A"):
                Item _id_ [26-92]:
                    doc:
                        This is the first callable.
                    Callable _id_ [70-92] (Function):
                        name: Ident _id_ [79-82] "Foo"
                        input: Pat _id_ [82-84]: Unit
                        output: Type _id_ [87-89]: Unit
                        body: Block: Block _id_ [90-92]: <empty>
                Item _id_ [105-173]:
                    doc:
                        This is the second callable.
                    Callable _id_ [150-173] (Operation):
                        name: Ident _id_ [160-163] "Foo"
                        input: Pat _id_ [163-165]: Unit
                        output: Type _id_ [168-170]: Unit
                        body: Block: Block _id_ [171-173]: <empty>"#]],
    );
}

#[test]
fn doc_without_item() {
    check_vec(
        parse_namespaces,
        "namespace A {
            /// This is a doc comment.
        }",
        &expect![[r#"
            Namespace _id_ [0-62] (Ident _id_ [10-11] "A"):
                Item _id_ [26-52]:
                    Err

            [
                Error(
                    FloatingDocComment(
                        Span {
                            lo: 26,
                            hi: 52,
                        },
                    ),
                ),
            ]"#]],
    );
}

#[test]
fn recover_callable_item() {
    check_vec(
        parse_namespaces,
        "namespace A {
            function Foo() : Int { 5 }
            function Bar() { 10 }
            operation Baz() : Double { 2.0 }
        }",
        &expect![[r#"
            Namespace _id_ [0-141] (Ident _id_ [10-11] "A"):
                Item _id_ [26-52]:
                    Callable _id_ [26-52] (Function):
                        name: Ident _id_ [35-38] "Foo"
                        input: Pat _id_ [38-40]: Unit
                        output: Type _id_ [43-46]: Path: Path _id_ [43-46] (Ident _id_ [43-46] "Int")
                        body: Block: Block _id_ [47-52]:
                            Stmt _id_ [49-50]: Expr: Expr _id_ [49-50]: Lit: Int(5)
                Item _id_ [65-86]:
                    Err
                Item _id_ [99-131]:
                    Callable _id_ [99-131] (Operation):
                        name: Ident _id_ [109-112] "Baz"
                        input: Pat _id_ [112-114]: Unit
                        output: Type _id_ [117-123]: Path: Path _id_ [117-123] (Ident _id_ [117-123] "Double")
                        body: Block: Block _id_ [124-131]:
                            Stmt _id_ [126-129]: Expr: Expr _id_ [126-129]: Lit: Double(2)

            [
                Error(
                    Token(
                        Colon,
                        Open(
                            Brace,
                        ),
                        Span {
                            lo: 80,
                            hi: 81,
                        },
                    ),
                ),
            ]"#]],
    );
}

#[test]
fn recover_unclosed_callable_item() {
    check_vec(
        parse_namespaces,
        "namespace A {
            function Foo() : Int {",
        &expect![[r#"
            Namespace _id_ [0-48] (Ident _id_ [10-11] "A"):
                Item _id_ [26-48]:
                    Callable _id_ [26-48] (Function):
                        name: Ident _id_ [35-38] "Foo"
                        input: Pat _id_ [38-40]: Unit
                        output: Type _id_ [43-46]: Path: Path _id_ [43-46] (Ident _id_ [43-46] "Int")
                        body: Block: Block _id_ [47-48]: <empty>

            [
                Error(
                    Token(
                        Close(
                            Brace,
                        ),
                        Eof,
                        Span {
                            lo: 48,
                            hi: 48,
                        },
                    ),
                ),
            ]"#]],
    );
}

#[test]
fn recover_unclosed_namespace() {
    check_vec(
        parse_namespaces,
        "namespace A {
            function Foo() : Int { 2 }",
        &expect![[r#"
            Namespace _id_ [0-52] (Ident _id_ [10-11] "A"):
                Item _id_ [26-52]:
                    Callable _id_ [26-52] (Function):
                        name: Ident _id_ [35-38] "Foo"
                        input: Pat _id_ [38-40]: Unit
                        output: Type _id_ [43-46]: Path: Path _id_ [43-46] (Ident _id_ [43-46] "Int")
                        body: Block: Block _id_ [47-52]:
                            Stmt _id_ [49-50]: Expr: Expr _id_ [49-50]: Lit: Int(2)

            [
                Error(
                    Token(
                        Close(
                            Brace,
                        ),
                        Eof,
                        Span {
                            lo: 52,
                            hi: 52,
                        },
                    ),
                ),
            ]"#]],
    );
}

#[test]
fn callable_missing_parens() {
    check_vec(
        parse_namespaces,
        "namespace A {
        function Foo x : Int : Int { x }
        }",
        &expect![[r#"
            Namespace _id_ [0-64] (Ident _id_ [10-11] "A"):
                Item _id_ [22-54]:
                    Err

            [
                Error(
                    MissingParens(
                        Span {
                            lo: 35,
                            hi: 42,
                        },
                    ),
                ),
            ]"#]],
    );
}

#[test]
fn callable_missing_close_parens() {
    check_vec(
        parse_namespaces,
        "namespace A {
        function Foo (x : Int : Int { x }
        }",
        &expect![[r#"
            Namespace _id_ [0-65] (Ident _id_ [10-11] "A"):
                Item _id_ [22-55]:
                    Err

            [
                Error(
                    Token(
                        Close(
                            Paren,
                        ),
                        Colon,
                        Span {
                            lo: 44,
                            hi: 45,
                        },
                    ),
                ),
            ]"#]],
    );
}

#[test]
fn callable_missing_open_parens() {
    check_vec(
        parse_namespaces,
        "namespace A {
        function Foo x : Int) : Int { x }
        }",
        &expect![[r#"
            Namespace _id_ [0-65] (Ident _id_ [10-11] "A"):
                Item _id_ [22-55]:
                    Err

            [
                Error(
                    MissingParens(
                        Span {
                            lo: 35,
                            hi: 42,
                        },
                    ),
                ),
            ]"#]],
    );
}

#[test]
fn disallow_qubit_scoped_block() {
    check_vec_v2_preview(
        parse_namespaces,
        "namespace Foo { operation Main() : Unit { use q1 = Qubit() {  };  } }",
        &expect![[r#"
            Namespace _id_ [0-69] (Ident _id_ [10-13] "Foo"):
                Item _id_ [16-67]:
                    Callable _id_ [16-67] (Operation):
                        name: Ident _id_ [26-30] "Main"
                        input: Pat _id_ [30-32]: Unit
                        output: Type _id_ [35-39]: Path: Path _id_ [35-39] (Ident _id_ [35-39] "Unit")
                        body: Block: Block _id_ [40-67]:
                            Stmt _id_ [42-58]: Qubit (Fresh)
                                Pat _id_ [46-48]: Bind:
                                    Ident _id_ [46-48] "q1"
                                QubitInit _id_ [51-58] Single
                            Stmt _id_ [59-64]: Semi: Expr _id_ [59-63]: Expr Block: Block _id_ [59-63]: <empty>

            [
                Error(
                    Token(
                        Semi,
                        Open(
                            Brace,
                        ),
                        Span {
                            lo: 59,
                            hi: 60,
                        },
                    ),
                ),
            ]"#]],
    );
}

#[test]
fn reject_nested_namespace_with_items() {
    check_vec(
        parse_namespaces,
        "namespace Outer {
            namespace Inner {
                function NestedFunction() : Unit {}
                newtype NestedType = Int;
            }
        }",
        &expect![[r#"
            Namespace _id_ [0-99] (Ident _id_ [10-15] "Outer"):

            [
                Error(
                    Token(
                        Close(
                            Brace,
                        ),
                        Keyword(
                            Namespace,
                        ),
                        Span {
                            lo: 30,
                            hi: 39,
                        },
                    ),
                ),
                Error(
                    Token(
                        Eof,
                        Keyword(
                            Newtype,
                        ),
                        Span {
                            lo: 116,
                            hi: 123,
                        },
                    ),
                ),
            ]"#]],
    );
}

#[test]
fn reject_namespace_with_multiple_nested_levels() {
    check_vec(
        parse_namespaces,
        "namespace LevelOne {
            namespace LevelTwo {
                namespace LevelThree {
                    function DeepFunction() : Unit {}
                }
            }
        }",
        &expect![[r#"
            Namespace _id_ [0-146] (Ident _id_ [10-18] "LevelOne"):

            [
                Error(
                    Token(
                        Close(
                            Brace,
                        ),
                        Keyword(
                            Namespace,
                        ),
                        Span {
                            lo: 33,
                            hi: 42,
                        },
                    ),
                ),
                Error(
                    Token(
                        Eof,
                        Close(
                            Brace,
                        ),
                        Span {
                            lo: 163,
                            hi: 164,
                        },
                    ),
                ),
            ]"#]],
    );
}

#[test]
fn namespace_with_attributes_and_docs() {
    check_vec(
        parse_namespaces,
        "/// Documentation for LevelOne
        namespace LevelOne {
            @ExampleAttr()
            /// Documentation that shouldn't show up, since docstrings go above attrs
            function InnerItem() : Unit {}
        }",
        &expect![[r#"
            Namespace _id_ [0-225] (Ident _id_ [49-57] "LevelOne"):
                doc:
                    Documentation for LevelOne
                Item _id_ [72-215]:
                    Attr _id_ [72-86] (Ident _id_ [73-84] "ExampleAttr"):
                        Expr _id_ [84-86]: Unit
                    Callable _id_ [99-215] (Function):
                        name: Ident _id_ [194-203] "InnerItem"
                        input: Pat _id_ [203-205]: Unit
                        output: Type _id_ [208-212]: Path: Path _id_ [208-212] (Ident _id_ [208-212] "Unit")
                        body: Block: Block _id_ [213-215]: <empty>"#]],
    );
}

#[test]
fn namespace_with_conflicting_names() {
    check_vec(
        parse_namespaces,
        "namespace Conflicts {
            function Item() : Unit {}
            newtype Item = Int;
        }",
        &expect![[r#"
            Namespace _id_ [0-101] (Ident _id_ [10-19] "Conflicts"):
                Item _id_ [34-59]:
                    Callable _id_ [34-59] (Function):
                        name: Ident _id_ [43-47] "Item"
                        input: Pat _id_ [47-49]: Unit
                        output: Type _id_ [52-56]: Path: Path _id_ [52-56] (Ident _id_ [52-56] "Unit")
                        body: Block: Block _id_ [57-59]: <empty>
                Item _id_ [72-91]:
                    New Type (Ident _id_ [80-84] "Item"): TyDef _id_ [87-90]: Field:
                        Type _id_ [87-90]: Path: Path _id_ [87-90] (Ident _id_ [87-90] "Int")"#]],
    );
}

// We technically broke this syntax as of May 2024. Although we don't think anybody was using it,
// we want to make sure we provide a helpful error message.
#[test]
fn helpful_error_on_dotted_alias() {
    check_vec(
        parse_namespaces,
        "namespace A {
            open Microsoft.Quantum.Math as Foo.Bar.Baz;
            operation Main() : Unit {}
        }",
        &expect![[r#"
            Namespace _id_ [0-118] (Ident _id_ [10-11] "A"):
                Item _id_ [26-69]:
                    Err
                Item _id_ [82-108]:
                    Callable _id_ [82-108] (Operation):
                        name: Ident _id_ [92-96] "Main"
                        input: Pat _id_ [96-98]: Unit
                        output: Type _id_ [101-105]: Path: Path _id_ [101-105] (Ident _id_ [101-105] "Unit")
                        body: Block: Block _id_ [106-108]: <empty>

            [
                Error(
                    DotIdentAlias(
                        Span {
                            lo: 60,
                            hi: 61,
                        },
                    ),
                ),
            ]"#]],
    );
}

#[test]
fn parse_export_basic() {
    check_vec(
        parse_namespaces,
        "namespace Foo {
               operation Bar() : Unit {}
               export { Bar };
        }",
        &expect![[r#"
            Namespace _id_ [0-97] (Ident _id_ [10-13] "Foo"):
                Item _id_ [31-56]:
                    Callable _id_ [31-56] (Operation):
                        name: Ident _id_ [41-44] "Bar"
                        input: Pat _id_ [44-46]: Unit
                        output: Type _id_ [49-53]: Path: Path _id_ [49-53] (Ident _id_ [49-53] "Unit")
                        body: Block: Block _id_ [54-56]: <empty>
                Item _id_ [72-87]:
                    Export (ExportDecl [72-87]: [Path _id_ [81-84] (Ident _id_ [81-84] "Bar")])"#]],
    );
}

#[test]
fn parse_export_list() {
    check_vec(
        parse_namespaces,
        "namespace Foo {
               operation Bar() : Unit {}
               export { Bar, Baz.Quux, Math.Quantum.Some.Nested, Math.Quantum.Some.Other.Nested };
        }",
        &expect![[r#"
            Namespace _id_ [0-165] (Ident _id_ [10-13] "Foo"):
                Item _id_ [31-56]:
                    Callable _id_ [31-56] (Operation):
                        name: Ident _id_ [41-44] "Bar"
                        input: Pat _id_ [44-46]: Unit
                        output: Type _id_ [49-53]: Path: Path _id_ [49-53] (Ident _id_ [49-53] "Unit")
                        body: Block: Block _id_ [54-56]: <empty>
                Item _id_ [72-155]:
                    Export (ExportDecl [72-155]: [Path _id_ [81-84] (Ident _id_ [81-84] "Bar"), Path _id_ [86-94] (Ident _id_ [86-89] "Baz") (Ident _id_ [90-94] "Quux"), Path _id_ [96-120] ([Ident _id_ [96-100] "Math", Ident _id_ [101-108] "Quantum", Ident _id_ [109-113] "Some"]) (Ident _id_ [114-120] "Nested"), Path _id_ [122-152] ([Ident _id_ [122-126] "Math", Ident _id_ [127-134] "Quantum", Ident _id_ [135-139] "Some", Ident _id_ [140-145] "Other"]) (Ident _id_ [146-152] "Nested")])"#]],
    );
}
<<<<<<< HEAD

#[test]
fn parse_single_import() {
    check(
        parse_import,
        "import Foo;",
        &expect![[
            r#"ImportDecl [0-11]: [ImportItem [0-10]: Path _id_ [7-10] (Ident _id_ [7-10] "Foo") as ]"#
        ]],
    );
}

#[test]
fn parse_multiple_imports() {
    check(
        parse_import,
        "import Foo.{Bar, Baz};",
        &expect![[
            r#"ImportDecl [0-22]: [ImportItem [7-15]: Path _id_ [7-15] (Ident _id_ [7-10] "Foo") (Ident _id_ [12-15] "Bar") as , ImportItem [7-20]: Path _id_ [7-20] (Ident _id_ [7-10] "Foo") (Ident _id_ [17-20] "Baz") as ]"#
        ]],
    );
}

#[test]
fn parse_nested_imports() {
    check(
        parse_import,
        "import Foo.{Bar, Baz.{Quux, Corge}};",
        &expect![[
            r#"ImportDecl [0-36]: [ImportItem [7-15]: Path _id_ [7-15] (Ident _id_ [7-10] "Foo") (Ident _id_ [12-15] "Bar") as , ImportItem [7-26]: Path _id_ [7-26] ([Ident _id_ [7-10] "Foo", Ident _id_ [17-20] "Baz"]) (Ident _id_ [22-26] "Quux") as , ImportItem [7-33]: Path _id_ [7-33] ([Ident _id_ [7-10] "Foo", Ident _id_ [17-20] "Baz"]) (Ident _id_ [28-33] "Corge") as ]"#
        ]],
    );
}

#[test]
fn parse_import_with_alias() {
    check(
        parse_import,
        "import Foo as Bar;",
        &expect![[
            r#"ImportDecl [0-18]: [ImportItem [0-17]: Path _id_ [7-10] (Ident _id_ [7-10] "Foo") as Bar]"#
        ]],
    );
}

#[test]
fn parse_import_with_nested_alias() {
    check(
        parse_import,
        "import Foo.{Bar as Baz};",
        &expect![[
            r#"ImportDecl [0-24]: [ImportItem [7-15]: Path _id_ [7-15] (Ident _id_ [7-10] "Foo") (Ident _id_ [12-15] "Bar") as Baz]"#
        ]],
    );
}

#[test]
fn import_with_too_many_closing_braces() {
    check(
        parse_import,
        "import Foo.{Bar}};",
        &expect![[r#"
            Error(
                Rule(
                    "open brace, item, or semicolon",
                    Close(
                        Brace,
                    ),
                    Span {
                        lo: 16,
                        hi: 17,
                    },
                ),
            )
        "#]],
    );
}

#[test]
fn import_with_too_many_open_braces() {
    check(
        parse_import,
        "import Foo.{{Bar};",
        &expect![[r#"
            Error(
                Rule(
                    "close brace",
                    Semi,
                    Span {
                        lo: 17,
                        hi: 18,
                    },
                ),
            )
        "#]],
=======
#[test]
fn parse_export_missing_braces() {
    check_vec(
        parse_namespaces,
        "namespace Foo {
               operation Bar() : Unit {}
               export Bar;
        }",
        &expect![[r#"
            Namespace _id_ [0-93] (Ident _id_ [10-13] "Foo"):
                Item _id_ [31-56]:
                    Callable _id_ [31-56] (Operation):
                        name: Ident _id_ [41-44] "Bar"
                        input: Pat _id_ [44-46]: Unit
                        output: Type _id_ [49-53]: Path: Path _id_ [49-53] (Ident _id_ [49-53] "Unit")
                        body: Block: Block _id_ [54-56]: <empty>
                Item _id_ [72-83]:
                    Err

            [
                Error(
                    Token(
                        Open(
                            Brace,
                        ),
                        Ident,
                        Span {
                            lo: 79,
                            hi: 82,
                        },
                    ),
                ),
            ]"#]],
>>>>>>> 7bac46e3
    );
}

#[test]
<<<<<<< HEAD
fn import_with_misplaced_closing_brace() {
    check(
        parse_import,
        "import Foo.}Bar;",
        &expect![[r#"
            Error(
                Rule(
                    "open brace or semicolon",
                    Close(
                        Brace,
                    ),
                    Span {
                        lo: 11,
                        hi: 12,
                    },
                ),
            )
        "#]],
    );
}

#[test]
fn complex_import_tree() {
    check(
        parse_import,
        r#"
    import A.B.Foo.{Bar.{Baz, Quux}, Graule};
    "#,
        &expect![[
            r#"ImportDecl [5-46]: [ImportItem [12-29]: Path _id_ [12-29] ([Ident _id_ [12-13] "A", Ident _id_ [14-15] "B", Ident _id_ [16-19] "Foo", Ident _id_ [21-24] "Bar"]) (Ident _id_ [26-29] "Baz") as , ImportItem [12-35]: Path _id_ [12-35] ([Ident _id_ [12-13] "A", Ident _id_ [14-15] "B", Ident _id_ [16-19] "Foo", Ident _id_ [21-24] "Bar"]) (Ident _id_ [31-35] "Quux") as , ImportItem [12-44]: Path _id_ [12-44] ([Ident _id_ [12-13] "A", Ident _id_ [14-15] "B", Ident _id_ [16-19] "Foo"]) (Ident _id_ [38-44] "Graule") as ]"#
        ]],
    );
}
#[test]
fn ignore_extra_commas_in_list() {
    check(
        parse_import,
        r#"
    import A.B.Foo.{Bar.{Baz,,,,,,,,,, Quux}, Graule};
    "#,
        &expect![[
            r#"ImportDecl [5-55]: [ImportItem [12-29]: Path _id_ [12-29] ([Ident _id_ [12-13] "A", Ident _id_ [14-15] "B", Ident _id_ [16-19] "Foo", Ident _id_ [21-24] "Bar"]) (Ident _id_ [26-29] "Baz") as , ImportItem [12-44]: Path _id_ [12-44] ([Ident _id_ [12-13] "A", Ident _id_ [14-15] "B", Ident _id_ [16-19] "Foo", Ident _id_ [21-24] "Bar"]) (Ident _id_ [40-44] "Quux") as , ImportItem [12-53]: Path _id_ [12-53] ([Ident _id_ [12-13] "A", Ident _id_ [14-15] "B", Ident _id_ [16-19] "Foo"]) (Ident _id_ [47-53] "Graule") as ]"#
        ]],
    );
}
#[test]
fn ignore_extra_commas_after_brace() {
    check(
        parse_import,
        r#"
    import A.B.Foo.{Bar.{Baz, Quux},,, Graule};
    "#,
        &expect![[
            r#"ImportDecl [5-48]: [ImportItem [12-29]: Path _id_ [12-29] ([Ident _id_ [12-13] "A", Ident _id_ [14-15] "B", Ident _id_ [16-19] "Foo", Ident _id_ [21-24] "Bar"]) (Ident _id_ [26-29] "Baz") as , ImportItem [12-35]: Path _id_ [12-35] ([Ident _id_ [12-13] "A", Ident _id_ [14-15] "B", Ident _id_ [16-19] "Foo", Ident _id_ [21-24] "Bar"]) (Ident _id_ [31-35] "Quux") as , ImportItem [12-46]: Path _id_ [12-46] ([Ident _id_ [12-13] "A", Ident _id_ [14-15] "B", Ident _id_ [16-19] "Foo"]) (Ident _id_ [40-46] "Graule") as ]"#
        ]],
    );
}

#[test]
fn empty_import_statement() {
    check(
        parse_import,
        "import;",
        &expect![[r#"
            Error(
                Rule(
                    "identifier",
                    Semi,
                    Span {
                        lo: 6,
                        hi: 7,
                    },
                ),
            )
        "#]],
    );
}

#[test]
fn import_tree_nested_basic() {
    check(
        parse_import,
        "import Foo.Bar.{Baz};",
        &expect![[
            r#"ImportDecl [0-21]: [ImportItem [7-19]: Path _id_ [7-19] ([Ident _id_ [7-10] "Foo", Ident _id_ [11-14] "Bar"]) (Ident _id_ [16-19] "Baz") as ]"#
        ]],
    );
}

#[test]
fn import_tree_shadowing_self() {
    check(
        parse_import,
        "import Foo.{Bar};",
        &expect![[
            r#"ImportDecl [0-17]: [ImportItem [7-15]: Path _id_ [7-15] (Ident _id_ [7-10] "Foo") (Ident _id_ [12-15] "Bar") as ]"#
        ]],
    );
}

#[test]
fn import_tree_shadowing_self_nested() {
    check(
        parse_import,
        "import Foo.{Bar.{Baz}};",
        &expect![[
            r#"ImportDecl [0-23]: [ImportItem [7-20]: Path _id_ [7-20] ([Ident _id_ [7-10] "Foo", Ident _id_ [12-15] "Bar"]) (Ident _id_ [17-20] "Baz") as ]"#
        ]],
    );
}

#[test]
fn import_tree_unexpected_token() {
    check(
        parse_import,
        "import Foo.{Bar 123};",
        &expect![[r#"
            Error(
                Rule(
                    "comma or close brace",
                    Int(
                        Decimal,
                    ),
                    Span {
                        lo: 16,
                        hi: 19,
                    },
                ),
            )
        "#]],
    );
}

#[test]
fn import_tree_missing_closing_brace() {
    check(
        parse_import,
        "import Foo.{Bar.{Baz;",
        &expect![[r#"
            Error(
                Rule(
                    "close brace",
                    Semi,
                    Span {
                        lo: 20,
                        hi: 21,
                    },
                ),
            )
        "#]],
    );
}

#[test]
fn import_tree_missing_opening_brace() {
    check(
        parse_import,
        "import Foo.Bar.Baz};",
        &expect![[r#"
            Error(
                Rule(
                    "open brace or semicolon",
                    Close(
                        Brace,
                    ),
                    Span {
                        lo: 18,
                        hi: 19,
                    },
                ),
            )
        "#]],
=======
fn parse_export_empty() {
    check_vec(
        parse_namespaces,
        "namespace Foo {
               operation Bar() : Unit {}
               export { };
        }",
        &expect![[r#"
            Namespace _id_ [0-93] (Ident _id_ [10-13] "Foo"):
                Item _id_ [31-56]:
                    Callable _id_ [31-56] (Operation):
                        name: Ident _id_ [41-44] "Bar"
                        input: Pat _id_ [44-46]: Unit
                        output: Type _id_ [49-53]: Path: Path _id_ [49-53] (Ident _id_ [49-53] "Unit")
                        body: Block: Block _id_ [54-56]: <empty>
                Item _id_ [72-83]:
                    Export (ExportDecl [72-83]: [])"#]],
>>>>>>> 7bac46e3
    );
}<|MERGE_RESOLUTION|>--- conflicted
+++ resolved
@@ -199,6 +199,7 @@
                         Type _id_ [115-118]: Path: Path _id_ [115-118] (Ident _id_ [115-118] "Int")"#]],
     );
 }
+
 #[test]
 fn callable_param_doc() {
     check(
@@ -220,6 +221,7 @@
                     body: Block: Block _id_ [74-76]: <empty>"#]],
     );
 }
+
 #[test]
 fn callable_return_doc() {
     check(
@@ -1771,7 +1773,6 @@
                     Export (ExportDecl [72-155]: [Path _id_ [81-84] (Ident _id_ [81-84] "Bar"), Path _id_ [86-94] (Ident _id_ [86-89] "Baz") (Ident _id_ [90-94] "Quux"), Path _id_ [96-120] ([Ident _id_ [96-100] "Math", Ident _id_ [101-108] "Quantum", Ident _id_ [109-113] "Some"]) (Ident _id_ [114-120] "Nested"), Path _id_ [122-152] ([Ident _id_ [122-126] "Math", Ident _id_ [127-134] "Quantum", Ident _id_ [135-139] "Some", Ident _id_ [140-145] "Other"]) (Ident _id_ [146-152] "Nested")])"#]],
     );
 }
-<<<<<<< HEAD
 
 #[test]
 fn parse_single_import() {
@@ -1850,24 +1851,6 @@
     );
 }
 
-#[test]
-fn import_with_too_many_open_braces() {
-    check(
-        parse_import,
-        "import Foo.{{Bar};",
-        &expect![[r#"
-            Error(
-                Rule(
-                    "close brace",
-                    Semi,
-                    Span {
-                        lo: 17,
-                        hi: 18,
-                    },
-                ),
-            )
-        "#]],
-=======
 #[test]
 fn parse_export_missing_braces() {
     check_vec(
@@ -1901,12 +1884,30 @@
                     ),
                 ),
             ]"#]],
->>>>>>> 7bac46e3
-    );
-}
-
-#[test]
-<<<<<<< HEAD
+    );
+}
+
+#[test]
+fn import_with_too_many_open_braces() {
+    check(
+        parse_import,
+        "import Foo.{{Bar};",
+        &expect![[r#"
+            Error(
+                Rule(
+                    "close brace",
+                    Semi,
+                    Span {
+                        lo: 17,
+                        hi: 18,
+                    },
+                ),
+            )
+        "#]],
+    );
+}
+
+#[test]
 fn import_with_misplaced_closing_brace() {
     check(
         parse_import,
@@ -1940,6 +1941,7 @@
         ]],
     );
 }
+
 #[test]
 fn ignore_extra_commas_in_list() {
     check(
@@ -1952,6 +1954,7 @@
         ]],
     );
 }
+
 #[test]
 fn ignore_extra_commas_after_brace() {
     check(
@@ -2079,7 +2082,9 @@
                 ),
             )
         "#]],
-=======
+    );
+}
+
 fn parse_export_empty() {
     check_vec(
         parse_namespaces,
@@ -2097,6 +2102,5 @@
                         body: Block: Block _id_ [54-56]: <empty>
                 Item _id_ [72-83]:
                     Export (ExportDecl [72-83]: [])"#]],
->>>>>>> 7bac46e3
     );
 }