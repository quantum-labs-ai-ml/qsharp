--- conflicted
+++ resolved
@@ -4,15 +4,9 @@
 #[cfg(test)]
 mod tests;
 
-<<<<<<< HEAD
-use rustc_hash::FxHashMap;
+use rustc_hash::{FxHashMap, FxHashSet};
 use serde::{Deserialize, Serialize};
-use std::{fmt::Display, fmt::Write, ops::Not, vec};
-=======
-use rustc_hash::{FxHashMap, FxHashSet};
-use serde::Serialize;
 use std::{cmp, fmt::Display, fmt::Write, ops::Not, vec};
->>>>>>> f4644f85
 
 /// Representation of a quantum circuit.
 /// Implementation of `CircuitData` type from `qsharp-lang` npm package.
@@ -343,19 +337,21 @@
         // because those qubits need to get a gap row below them.
         let mut qubits_with_gap_row_below = FxHashSet::default();
 
-        for operation in self.operations.iter() {
-            for target in operation.targets.iter() {
-                let qubit = target.q_id;
-
-                if qubits_with_gap_row_below.contains(&qubit) {
-                    continue;
-                }
-
-                let next_qubit = qubit + 1;
-
-                // Check if the next qubit is also in this operation.
-                if operation.targets.iter().any(|t| t.q_id == next_qubit) {
-                    qubits_with_gap_row_below.insert(qubit);
+        for col in self.operations.iter() {
+            for op in col {
+                for target in op.targets.iter() {
+                    let qubit = target.q_id;
+
+                    if qubits_with_gap_row_below.contains(&qubit) {
+                        continue;
+                    }
+
+                    let next_qubit = qubit + 1;
+
+                    // Check if the next qubit is also in this operation.
+                    if op.targets.iter().any(|t| t.q_id == next_qubit) {
+                        qubits_with_gap_row_below.insert(qubit);
+                    }
                 }
             }
         }
